#
# docker-compose base file used for local development, hobby deploys, and other compose use cases.
#

services:
    proxy:
        image: caddy
        entrypoint: sh
        restart: always
        command: -c 'set -x && echo "$$CADDYFILE" > /etc/caddy/Caddyfile && exec caddy run -c /etc/caddy/Caddyfile'
        volumes:
            - /root/.caddy
        environment:
            CADDYFILE: |
                http://localhost:8000 {
                    @replay-capture {
                        path /s
                        path /s/*
                    }

                    @capture {
                        path /e
                        path /e/*
                        path /i/v0/*
                        path /batch
                        path /batch*
                        path /capture
                        path /capture*
                    }

                    @flags {
                        path /flags
                        path /flags*
                    }

                    @webhooks {
                        path /public/webhooks
                        path /public/webhooks/*
                    }

                    handle @capture {
                        reverse_proxy capture:3000
                    }

                    handle @replay-capture {
                        reverse_proxy replay-capture:3000
                    }

                    handle @flags {
                        reverse_proxy feature-flags:3001
                    }

                    handle @webhooks {
                        reverse_proxy plugins:6738
                    }

                    handle {
                        reverse_proxy web:8000
                    }
                }

    db:
        image: postgres:12-alpine
        restart: on-failure
        environment:
            POSTGRES_USER: posthog
            POSTGRES_DB: posthog
            POSTGRES_PASSWORD: posthog
        healthcheck:
            test: ['CMD-SHELL', 'pg_isready -U posthog']
            interval: 5s
            timeout: 5s
        volumes:
            - ./docker/postgres-init-scripts:/docker-entrypoint-initdb.d

    redis:
        image: redis:6.2.7-alpine
        restart: on-failure
        command: redis-server --maxmemory-policy allkeys-lru --maxmemory 200mb
        healthcheck:
            test: ['CMD', 'redis-cli', 'ping']
            interval: 3s
            timeout: 10s
            retries: 10

    redis7:
        image: redis:7.2-alpine
        restart: on-failure
        command: redis-server --maxmemory-policy allkeys-lru --maxmemory 200mb
        healthcheck:
            test: ['CMD', 'redis-cli', 'ping']
            interval: 3s
            timeout: 10s
            retries: 10

    clickhouse:
        #
        # Note: please keep the default version in sync across
        #       `posthog` and the `charts-clickhouse` repos
        #
<<<<<<< HEAD
        image: ${CLICKHOUSE_SERVER_IMAGE:-clickhouse/clickhouse-server:25.3.2.39}
=======
        image: ${CLICKHOUSE_SERVER_IMAGE:-clickhouse/clickhouse-server:24.8.14.39}
>>>>>>> 9486d28c
        restart: on-failure
        environment:
            CLICKHOUSE_SKIP_USER_SETUP: 1

    zookeeper:
        image: zookeeper:3.7.0
        restart: on-failure

    kafka:
        image: ghcr.io/posthog/kafka-container:v2.8.2
        restart: on-failure
        environment:
            KAFKA_BROKER_ID: 1001
            KAFKA_CFG_RESERVED_BROKER_MAX_ID: 1001
            KAFKA_CFG_LISTENERS: PLAINTEXT://:9092
            KAFKA_CFG_ADVERTISED_LISTENERS: PLAINTEXT://kafka:9092
            KAFKA_CFG_ZOOKEEPER_CONNECT: zookeeper:2181
            ALLOW_PLAINTEXT_LISTENER: 'true'
        healthcheck:
            test: kafka-cluster.sh cluster-id --bootstrap-server localhost:9092 || exit 1
            interval: 3s
            timeout: 10s
            retries: 10

    kafka_ui:
        image: provectuslabs/kafka-ui:latest
        restart: on-failure
        environment:
            KAFKA_CLUSTERS_0_NAME: local
            KAFKA_CLUSTERS_0_BOOTSTRAPSERVERS: kafka:9092
            DYNAMIC_CONFIG_ENABLED: 'true'

    objectstorage:
        image: minio/minio:RELEASE.2025-02-18T16-25-55Z
        restart: on-failure
        environment:
            MINIO_ROOT_USER: object_storage_root_user
            MINIO_ROOT_PASSWORD: object_storage_root_password
        entrypoint: sh
        command: -c 'mkdir -p /data/posthog && minio server --address ":19000" --console-address ":19001" /data' # create the 'posthog' bucket before starting the service

    maildev:
        image: maildev/maildev:2.0.5
        restart: on-failure

    flower:
        image: mher/flower:2.0.0
        restart: on-failure
        environment:
            FLOWER_PORT: 5555
            CELERY_BROKER_URL: redis://redis:6379

    worker: &worker
        command: ./bin/docker-worker-celery --with-scheduler
        restart: on-failure
        environment: &worker_env
            OTEL_SDK_DISABLED: 'true'
            DISABLE_SECURE_SSL_REDIRECT: 'true'
            IS_BEHIND_PROXY: 'true'
            DATABASE_URL: 'postgres://posthog:posthog@db:5432/posthog'
            CLICKHOUSE_HOST: 'clickhouse'
            CLICKHOUSE_DATABASE: 'posthog'
            CLICKHOUSE_SECURE: 'false'
            CLICKHOUSE_VERIFY: 'false'
            CLICKHOUSE_API_USER: 'api'
            CLICKHOUSE_API_PASSWORD: 'apipass'
            CLICKHOUSE_APP_USER: 'app'
            CLICKHOUSE_APP_PASSWORD: 'apppass'
            API_QUERIES_PER_TEAM: '{"1": 100}'
            KAFKA_HOSTS: 'kafka'
            REDIS_URL: 'redis://redis:6379/'
            PGHOST: db
            PGUSER: posthog
            PGPASSWORD: posthog
            DEPLOYMENT: hobby
            CDP_API_URL: 'http://plugins:6738'

    web:
        <<: *worker
        command: ./bin/start-backend & ./bin/start-frontend
        restart: on-failure

    capture:
        image: ghcr.io/posthog/posthog/capture:master
        build:
            context: rust/
            args:
                BIN: capture
        restart: on-failure
        environment:
            ADDRESS: '0.0.0.0:3000'
            KAFKA_TOPIC: 'events_plugin_ingestion'
            KAFKA_HOSTS: 'kafka:9092'
            REDIS_URL: 'redis://redis:6379/'
            CAPTURE_MODE: events
            RUST_LOG: 'info,rdkafka=warn'

    replay-capture:
        image: ghcr.io/posthog/posthog/capture:master
        build:
            context: rust/
            args:
                BIN: capture
        restart: on-failure
        environment:
            ADDRESS: '0.0.0.0:3000'
            KAFKA_TOPIC: 'session_recording_snapshot_item_events'
            KAFKA_HOSTS: 'kafka:9092'
            REDIS_URL: 'redis://redis:6379/'
            CAPTURE_MODE: recordings

    property-defs-rs:
        image: ghcr.io/posthog/posthog/property-defs-rs:master
        build:
            context: rust/
            args:
                BIN: property-defs-rs
        restart: on-failure
        environment:
            DATABASE_URL: 'postgres://posthog:posthog@db:5432/posthog'
            KAFKA_HOSTS: 'kafka:9092'
            SKIP_WRITES: 'false'
            SKIP_READS: 'false'
            FILTER_MODE: 'opt-out'

    feature-flags:
        image: ghcr.io/posthog/posthog/feature-flags:master
        build:
            context: rust/
            args:
                BIN: feature-flags
        restart: on-failure
        volumes:
            - ./share:/share
        environment:
            WRITE_DATABASE_URL: 'postgres://posthog:posthog@db:5432/posthog'
            READ_DATABASE_URL: 'postgres://posthog:posthog@db:5432/posthog'
            MAXMIND_DB_PATH: '/share/GeoLite2-City.mmdb'
            REDIS_URL: 'redis://redis:6379/'
            ADDRESS: '0.0.0.0:3001'
            SKIP_WRITES: 'false'
            SKIP_READS: 'false'

    plugins:
        command: ./bin/plugin-server --no-restart-loop
        restart: on-failure
        environment:
            DATABASE_URL: 'postgres://posthog:posthog@db:5432/posthog'
            PERSONS_DATABASE_URL: 'postgres://posthog:posthog@db:5432/posthog'
            KAFKA_HOSTS: 'kafka:9092'
            REDIS_URL: 'redis://redis:6379/'
            CLICKHOUSE_HOST: 'clickhouse'
            CLICKHOUSE_DATABASE: 'posthog'
            CLICKHOUSE_SECURE: 'false'
            CLICKHOUSE_VERIFY: 'false'

    livestream:
        image: 'ghcr.io/posthog/livestream:main'
        restart: on-failure
        depends_on:
            kafka:
                condition: service_started

    migrate:
        <<: *worker
        command: sh -c "
            python manage.py migrate
            && python manage.py migrate_clickhouse
            && python manage.py run_async_migrations
            "
        restart: 'no'
        deploy:
            replicas: 0

    asyncmigrationscheck:
        <<: *worker
        command: python manage.py run_async_migrations --check
        restart: 'no'
        deploy:
            replicas: 0
        environment:
            <<: *worker_env
            SKIP_ASYNC_MIGRATIONS_SETUP: 0

    # Temporal containers
    elasticsearch:
        environment:
            - cluster.routing.allocation.disk.threshold_enabled=true
            - cluster.routing.allocation.disk.watermark.low=512mb
            - cluster.routing.allocation.disk.watermark.high=256mb
            - cluster.routing.allocation.disk.watermark.flood_stage=128mb
            - discovery.type=single-node
            - ES_JAVA_OPTS=-Xms256m -Xmx256m
            - xpack.security.enabled=false
        image: elasticsearch:7.16.2
        expose:
            - 9200
        volumes:
            - /var/lib/elasticsearch/data
    temporal:
        restart: on-failure
        environment:
            - DB=postgresql
            - DB_PORT=5432
            - POSTGRES_USER=posthog
            - POSTGRES_PWD=posthog
            - POSTGRES_SEEDS=db
            - DYNAMIC_CONFIG_FILE_PATH=config/dynamicconfig/development-sql.yaml
            - ENABLE_ES=true
            - ES_SEEDS=elasticsearch
            - ES_VERSION=v7
        image: temporalio/auto-setup:1.20.0
        ports:
            - 7233:7233
        labels:
            kompose.volume.type: configMap
        volumes:
            - ./docker/temporal/dynamicconfig:/etc/temporal/config/dynamicconfig
        depends_on:
            db:
                condition: service_healthy
            elasticsearch:
                condition: service_started
    temporal-admin-tools:
        environment:
            - TEMPORAL_CLI_ADDRESS=temporal:7233
        image: temporalio/admin-tools:1.20.0
        stdin_open: true
        tty: true
    temporal-ui:
        environment:
            - TEMPORAL_ADDRESS=temporal:7233
            - TEMPORAL_CORS_ORIGINS=http://localhost:3000
            - TEMPORAL_CSRF_COOKIE_INSECURE=true
        image: temporalio/ui:2.31.2
        ports:
            - 8081:8080
    temporal-django-worker:
        <<: *worker
        command: ./bin/temporal-django-worker
        restart: on-failure
        environment:
            <<: *worker_env
            TEMPORAL_HOST: temporal

    cyclotron-fetch:
        image: ghcr.io/posthog/posthog/cyclotron-fetch:master
        build:
            context: rust/
            args:
                BIN: cyclotron-fetch
        restart: on-failure
        environment:
            DATABASE_URL: 'postgres://posthog:posthog@db:5432/cyclotron'
            KAFKA_HOSTS: 'kafka:9092'
            KAFKA_TOPIC: 'clickhouse_app_metrics2'
            WORKER_ID: 'default_worker_id'
            JOB_POLL_INTERVAL: '1s'
            MAX_CONCURRENT_JOBS: '10'
            DEBUG: '1'
            RUST_LOG: 'info'
        depends_on:
            db:
                condition: service_healthy
            kafka:
                condition: service_started

    cyclotron-janitor:
        image: ghcr.io/posthog/posthog/cyclotron-janitor:master
        build:
            context: rust/
            args:
                BIN: cyclotron-janitor
        restart: on-failure
        environment:
            DATABASE_URL: 'postgres://posthog:posthog@db:5432/cyclotron'
            KAFKA_HOSTS: 'kafka:9092'
            KAFKA_TOPIC: 'clickhouse_app_metrics2'
        depends_on:
            db:
                condition: service_healthy
            kafka:
                condition: service_started
    otel-collector:
        image: otel/opentelemetry-collector-contrib:latest
        container_name: otel-collector-local
        command: [--config=/etc/otel-collector-config.yaml]
        volumes:
            - ./otel-collector-config.dev.yaml:/etc/otel-collector-config.yaml
        ports:
            - '4317:4317' # OTLP gRPC receiver (mapped to host)
            - '4318:4318' # OTLP HTTP receiver (mapped to host)
            - '13133:13133' # health_check extension
            - '55679:55679' # zpages extension
        depends_on:
            - jaeger
        networks:
            - otel_network

    jaeger:
        image: jaegertracing/all-in-one:latest
        container_name: jaeger-local
        ports:
            - '16686:16686' # Jaeger UI
            - '14268:14268' # Accepts jaeger.thrift directly from clients (optional for this flow)
            - '14250:14250' # Accepts model.proto (optional for this flow)
        networks:
            - otel_network

networks:
    otel_network:
        driver: bridge<|MERGE_RESOLUTION|>--- conflicted
+++ resolved
@@ -98,11 +98,7 @@
         # Note: please keep the default version in sync across
         #       `posthog` and the `charts-clickhouse` repos
         #
-<<<<<<< HEAD
         image: ${CLICKHOUSE_SERVER_IMAGE:-clickhouse/clickhouse-server:25.3.2.39}
-=======
-        image: ${CLICKHOUSE_SERVER_IMAGE:-clickhouse/clickhouse-server:24.8.14.39}
->>>>>>> 9486d28c
         restart: on-failure
         environment:
             CLICKHOUSE_SKIP_USER_SETUP: 1
