import { actions, BuiltLogic, connect, kea, listeners, path, reducers } from 'kea'
import { loaders } from 'kea-loaders'
import { router } from 'kea-router'
import api from 'lib/api'
import { deleteWithUndo } from 'lib/utils/deleteWithUndo'
import posthog from 'posthog-js'
import { notebookLogic } from 'scenes/notebooks/Notebook/notebookLogic'
import type { notebookLogicType } from 'scenes/notebooks/Notebook/notebookLogicType'
import { defaultNotebookContent, EditorFocusPosition, JSONContent } from 'scenes/notebooks/Notebook/utils'
import { notebookPanelLogic } from 'scenes/notebooks/NotebookPanel/notebookPanelLogic'
import { LOCAL_NOTEBOOK_TEMPLATES } from 'scenes/notebooks/NotebookTemplates/notebookTemplates'
import { teamLogic } from 'scenes/teamLogic'
import { urls } from 'scenes/urls'

import { InsightVizNode, Node } from '~/queries/schema/schema-general'
import { DashboardType, NotebookListItemType, NotebookNodeType, NotebookTarget, QueryBasedInsightModel } from '~/types'

import type { notebooksModelType } from './notebooksModelType'

export const SCRATCHPAD_NOTEBOOK: NotebookListItemType = {
    id: 'scratchpad',
    short_id: 'scratchpad',
    title: 'My scratchpad',
    created_at: '',
    created_by: null,
}

export const openNotebook = async (
    notebookId: string,
    target: NotebookTarget,
    autofocus: EditorFocusPosition | undefined = undefined,
    // operations to run against the notebook once it has opened and the editor is ready
    onOpen: (logic: BuiltLogic<notebookLogicType>) => void = () => {}
): Promise<void> => {
    // TODO: We want a better solution than assuming it will always be mounted
    const thePanelLogic = notebookPanelLogic.findMounted()

    if (thePanelLogic && target === NotebookTarget.Popover) {
        thePanelLogic.actions.selectNotebook(notebookId, { autofocus })
    } else {
        if (router.values.location.pathname === urls.notebook('new')) {
            router.actions.replace(urls.notebook(notebookId))
        } else {
            router.actions.push(urls.notebook(notebookId))
        }
    }

    const theNotebookLogic = notebookLogic({ shortId: notebookId })
    const unmount = theNotebookLogic.mount()

    try {
        onOpen(theNotebookLogic)
    } finally {
        unmount()
    }
}

export const notebooksModel = kea<notebooksModelType>([
    path(['scenes', 'notebooks', 'Notebook', 'notebooksModel']),
    actions({
        createNotebook: (
            location: NotebookTarget,
            title?: string,
            content?: JSONContent[],
            onCreate?: (notebook: BuiltLogic<notebookLogicType>) => void
        ) => ({
            title,
            location,
            content,
            onCreate,
        }),
        receiveNotebookUpdate: (notebook: NotebookListItemType) => ({ notebook }),
        loadNotebooks: true,
        deleteNotebook: (shortId: NotebookListItemType['short_id'], title?: string) => ({ shortId, title }),
        createNotebookFromDashboard: (dashboard: DashboardType<QueryBasedInsightModel>) => ({ dashboard }),
    }),
<<<<<<< HEAD
    connect({
        values: [teamLogic, ['currentTeamId']],
    }),
=======
    connect(() => ({
        values: [projectLogic, ['currentProjectId']],
    })),
>>>>>>> 56807818

    reducers({
        scratchpadNotebook: [SCRATCHPAD_NOTEBOOK],
    }),

    loaders(({ values }) => ({
        notebooks: [
            [] as NotebookListItemType[],
            {
                createNotebook: async ({ title, location, content, onCreate }) => {
                    const notebook = await api.notebooks.create({
                        title,
                        content: defaultNotebookContent(title, content),
                    })

                    await openNotebook(notebook.short_id, location, 'end', (logic) => {
                        onCreate?.(logic)
                    })

                    posthog.capture(`notebook created`, {
                        short_id: notebook.short_id,
                    })

                    return [notebook, ...values.notebooks]
                },

                deleteNotebook: async ({ shortId, title }) => {
                    await deleteWithUndo({
                        endpoint: `projects/${values.currentTeamId}/notebooks`,
                        object: { name: title || shortId, id: shortId },
                    })

                    const panelLogic = notebookPanelLogic.findMounted()

                    if (panelLogic && panelLogic.values.selectedNotebook === shortId) {
                        panelLogic.actions.selectNotebook(SCRATCHPAD_NOTEBOOK.short_id, { silent: true })
                    }

                    return values.notebooks.filter((n) => n.short_id !== shortId)
                },

                receiveNotebookUpdate: ({ notebook }) => {
                    if (notebook.is_template) {
                        return values.notebooks
                    }
                    return values.notebooks.filter((n) => n.short_id !== notebook.short_id).concat([notebook])
                },
            },
        ],
        notebookTemplates: [
            LOCAL_NOTEBOOK_TEMPLATES,
            {
                // In the future we can load these from remote
            },
        ],
    })),

    listeners(({ asyncActions }) => ({
        createNotebookFromDashboard: async ({ dashboard }) => {
            const queries = dashboard.tiles.reduce((acc, tile) => {
                if (!tile.insight) {
                    return acc
                }
                return [
                    ...acc,
                    {
                        title: tile.insight.name,
                        query: tile.insight.query,
                    },
                ]
            }, [] as { title: string; query: InsightVizNode | Node | null }[])

            const resources = queries.map((x) => ({
                type: NotebookNodeType.Query,
                attrs: {
                    title: x.title,
                    query: x.query,
                },
            }))

            await asyncActions.createNotebook(NotebookTarget.Scene, dashboard.name + ' (copied)', resources)
        },
    })),
])<|MERGE_RESOLUTION|>--- conflicted
+++ resolved
@@ -74,15 +74,9 @@
         deleteNotebook: (shortId: NotebookListItemType['short_id'], title?: string) => ({ shortId, title }),
         createNotebookFromDashboard: (dashboard: DashboardType<QueryBasedInsightModel>) => ({ dashboard }),
     }),
-<<<<<<< HEAD
-    connect({
+    connect(() => ({
         values: [teamLogic, ['currentTeamId']],
-    }),
-=======
-    connect(() => ({
-        values: [projectLogic, ['currentProjectId']],
     })),
->>>>>>> 56807818
 
     reducers({
         scratchpadNotebook: [SCRATCHPAD_NOTEBOOK],
