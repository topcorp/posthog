--- conflicted
+++ resolved
@@ -1,9 +1,5 @@
 import {
     IconAI,
-<<<<<<< HEAD
-    IconArrowUpRight,
-=======
->>>>>>> fd4beeb3
     IconChat,
     IconCursorClick,
     IconDashboard,
