--- conflicted
+++ resolved
@@ -29,13 +29,8 @@
 
     return (
         <div
-<<<<<<< HEAD
             className={cn(
-                'flex flex-col relative min-h-24',
-=======
-            className={clsx(
                 'flex flex-col relative min-h-24 overflow-y-auto',
->>>>>>> c5be8af4
                 earlyAccessFeatures.length === 0 && 'items-center justify-center'
             )}
         >
