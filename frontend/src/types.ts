--- conflicted
+++ resolved
@@ -4383,11 +4383,7 @@
 }
 
 export type HogFunctionTemplateStatus = 'alpha' | 'beta' | 'stable' | 'free' | 'deprecated'
-<<<<<<< HEAD
 export type HogFunctionSubTemplateIdType = 'early_access_feature_enrollment' | 'survey_response' | 'exception'
-=======
-export type HogFunctionSubTemplateIdType = 'early_access_feature_enrollment' | 'survey_response'
->>>>>>> 4bb6c504
 
 export type HogFunctionConfigurationType = Omit<
     HogFunctionType,
