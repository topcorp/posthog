--- conflicted
+++ resolved
@@ -4752,17 +4752,12 @@
     status?: HogFunctionStatus
 }
 
-<<<<<<< HEAD
-export type HogFunctionTemplateStatus = 'alpha' | 'beta' | 'stable' | 'free' | 'deprecated' | 'client-side'
+export type HogFunctionTemplateStatus = 'stable' | 'alpha' | 'beta' | 'deprecated'
 export type HogFunctionSubTemplateIdType =
     | 'early-access-feature-enrollment'
     | 'survey-response'
     | 'activity-log'
     | 'error-tracking'
-=======
-export type HogFunctionTemplateStatus = 'stable' | 'alpha' | 'beta' | 'deprecated'
-export type HogFunctionSubTemplateIdType = 'early-access-feature-enrollment' | 'survey-response' | 'activity-log'
->>>>>>> 0d3c7765
 
 export type HogFunctionConfigurationType = Omit<
     HogFunctionType,
