--- conflicted
+++ resolved
@@ -5217,12 +5217,6 @@
     | 'site_destination'
     | 'site_app'
     | 'transformation'
-<<<<<<< HEAD
-    | 'broadcast'
-
-export type HogFunctionKind = 'messaging_campaign' | null
-=======
->>>>>>> 25898a91
 
 export type HogFunctionType = {
     id: string
@@ -5281,11 +5275,7 @@
 
 export type HogFunctionTemplateType = Pick<
     HogFunctionType,
-<<<<<<< HEAD
-    'id' | 'type' | 'kind' | 'name' | 'hog' | 'inputs_schema' | 'filters' | 'icon_url' | 'masking' | 'mappings'
-=======
     'id' | 'type' | 'name' | 'hog' | 'inputs_schema' | 'filters' | 'icon_url' | 'masking' | 'mappings'
->>>>>>> 25898a91
 > & {
     status: HogFunctionTemplateStatus
     free: boolean
