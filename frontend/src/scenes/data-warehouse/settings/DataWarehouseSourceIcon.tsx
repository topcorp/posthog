import { Link } from 'lib/lemon-ui/Link'
import { Tooltip } from 'lib/lemon-ui/Tooltip'
import BlushingHog from 'public/hedgehog/blushing-hog.png'
import IconPostHog from 'public/posthog-icon.svg'
import IconAwsS3 from 'public/services/aws-s3.png'
import Iconazure from 'public/services/azure.png'
import IconBigQuery from 'public/services/bigquery.png'
import IconBraze from 'public/services/braze.png'
import IconChargebee from 'public/services/chargebee.png'
import IconCloudflare from 'public/services/cloudflare.png'
import IconDoIt from 'public/services/doit.svg'
import IconGoogleSheets from 'public/services/Google_Sheets.svg'
import IconGoogleAds from 'public/services/google-ads.png'
import IconGoogleCloudStorage from 'public/services/google-cloud-storage.png'
import IconHubspot from 'public/services/hubspot.png'
import IconKlaviyo from 'public/services/klaviyo.png'
import IconMailchimp from 'public/services/mailchimp.png'
import IconMailjet from 'public/services/mailjet.png'
import IconMetaAds from 'public/services/meta-ads.png'
import IconMongodb from 'public/services/Mongodb.svg'
import IconMySQL from 'public/services/mysql.png'
import IconPostgres from 'public/services/postgres.png'
import IconRedshift from 'public/services/redshift.png'
import IconSalesforce from 'public/services/salesforce.png'
import IconSnowflake from 'public/services/snowflake.png'
import IconMSSQL from 'public/services/sql-azure.png'
import IconStripe from 'public/services/stripe.png'
import IconTemporalIO from 'public/services/temporal.png'
import IconVitally from 'public/services/vitally.png'
import IconZendesk from 'public/services/zendesk.png'
import { getDataWarehouseSourceUrl } from 'scenes/data-warehouse/settings/DataWarehouseManagedSourcesTable'

/**
 * In some cases we don't have the backend telling us what provider we have for blob storage, so we can have some
 * heuristic to guess, then fallback to a shrugging hedgehog.
 * @param url
 */
export function mapUrlToProvider(url: string): string {
    if (url.includes('amazonaws.com')) {
        return 'aws'
    } else if (url.startsWith('https://storage.googleapis.com')) {
        return 'google-cloud'
    } else if (url.includes('.blob.')) {
        return 'azure'
    } else if (url.includes('.r2.cloudflarestorage.com')) {
        return 'cloudflare-r2'
    }
    return 'BlushingHog'
}

export function mapUrlToSourceName(url: string): string {
    if (url.includes('amazonaws.com')) {
        return 'AWS'
    } else if (url.startsWith('https://storage.googleapis.com')) {
        return 'GCS'
    } else if (url.includes('.blob.')) {
        return 'Azure'
    } else if (url.includes('.r2.cloudflarestorage.com')) {
        return 'Cloudflare'
    }
    return 'BlushingHog'
}

const SIZE_PX_MAP = {
    xsmall: 16,
    small: 30,
    medium: 60,
}

export const DATA_WAREHOUSE_SOURCE_ICON_MAP: Record<string, string> = {
    Stripe: IconStripe,
    Hubspot: IconHubspot,
    Zendesk: IconZendesk,
    Postgres: IconPostgres,
    MySQL: IconMySQL,
    Snowflake: IconSnowflake,
    aws: IconAwsS3,
    'google-cloud': IconGoogleCloudStorage,
    'cloudflare-r2': IconCloudflare,
    azure: Iconazure,
    Salesforce: IconSalesforce,
    MSSQL: IconMSSQL,
    Vitally: IconVitally,
    BigQuery: IconBigQuery,
    Chargebee: IconChargebee,
    BlushingHog: BlushingHog, // fallback, we don't know what this is
    PostHog: IconPostHog,
    GoogleAds: IconGoogleAds,
    MetaAds: IconMetaAds,
    Klaviyo: IconKlaviyo,
    Mailchimp: IconMailchimp,
    Braze: IconBraze,
    Mailjet: IconMailjet,
    Redshift: IconRedshift,
    GoogleSheets: IconGoogleSheets,
    Mongodb: IconMongodb,
    TemporalIO: IconTemporalIO,
    DoIt: IconDoIt,
}

export function DataWarehouseSourceIcon({
    type,
    size = 'small',
    sizePx: sizePxProps,
    disableTooltip = false,
}: {
    type: string
    size?: 'xsmall' | 'small' | 'medium'
    sizePx?: number
    disableTooltip?: boolean
}): JSX.Element {
    const sizePx = sizePxProps ?? SIZE_PX_MAP[size]

<<<<<<< HEAD
    const icon = {
        Stripe: IconStripe,
        Hubspot: IconHubspot,
        Zendesk: IconZendesk,
        Postgres: IconPostgres,
        MySQL: IconMySQL,
        Snowflake: IconSnowflake,
        aws: IconAwsS3,
        'google-cloud': IconGoogleCloudStorage,
        'cloudflare-r2': IconCloudflare,
        azure: Iconazure,
        Salesforce: IconSalesforce,
        MSSQL: IconMSSQL,
        Vitally: IconVitally,
        BigQuery: IconBigQuery,
        Chargebee: IconChargebee,
        BlushingHog: BlushingHog, // fallback, we don't know what this is
        PostHog: IconPostHog,
        GoogleAds: IconGoogleAds,
        MetaAds: IconMetaAds,
        Klaviyo: IconKlaviyo,
        Mailchimp: IconMailchimp,
        Braze: IconBraze,
        Mailjet: IconMailjet,
        Redshift: IconRedshift,
        GoogleSheets: IconGoogleSheets,
        MongoDB: IconMongodb,
        TemporalIO: IconTemporalIO,
        DoIt: IconDoIt,
    }[type]
=======
    const icon = DATA_WAREHOUSE_SOURCE_ICON_MAP[type]
>>>>>>> f740274a

    if (disableTooltip) {
        return (
            <div className="flex gap-4 items-center">
                <img
                    src={icon}
                    alt={type}
                    height={sizePx}
                    width={sizePx}
                    className="object-contain max-w-none rounded"
                />
            </div>
        )
    }

    return (
        <div className="flex gap-4 items-center">
            <Tooltip
                title={
                    <>
                        {type}
                        <br />
                        Click to view docs
                    </>
                }
            >
                <Link to={getDataWarehouseSourceUrl(type)}>
                    <img
                        src={icon}
                        alt={type}
                        height={sizePx}
                        width={sizePx}
                        className="object-contain max-w-none rounded"
                    />
                </Link>
            </Tooltip>
        </div>
    )
}<|MERGE_RESOLUTION|>--- conflicted
+++ resolved
@@ -93,7 +93,7 @@
     Mailjet: IconMailjet,
     Redshift: IconRedshift,
     GoogleSheets: IconGoogleSheets,
-    Mongodb: IconMongodb,
+    MongoDB: IconMongodb,
     TemporalIO: IconTemporalIO,
     DoIt: IconDoIt,
 }
@@ -111,40 +111,7 @@
 }): JSX.Element {
     const sizePx = sizePxProps ?? SIZE_PX_MAP[size]
 
-<<<<<<< HEAD
-    const icon = {
-        Stripe: IconStripe,
-        Hubspot: IconHubspot,
-        Zendesk: IconZendesk,
-        Postgres: IconPostgres,
-        MySQL: IconMySQL,
-        Snowflake: IconSnowflake,
-        aws: IconAwsS3,
-        'google-cloud': IconGoogleCloudStorage,
-        'cloudflare-r2': IconCloudflare,
-        azure: Iconazure,
-        Salesforce: IconSalesforce,
-        MSSQL: IconMSSQL,
-        Vitally: IconVitally,
-        BigQuery: IconBigQuery,
-        Chargebee: IconChargebee,
-        BlushingHog: BlushingHog, // fallback, we don't know what this is
-        PostHog: IconPostHog,
-        GoogleAds: IconGoogleAds,
-        MetaAds: IconMetaAds,
-        Klaviyo: IconKlaviyo,
-        Mailchimp: IconMailchimp,
-        Braze: IconBraze,
-        Mailjet: IconMailjet,
-        Redshift: IconRedshift,
-        GoogleSheets: IconGoogleSheets,
-        MongoDB: IconMongodb,
-        TemporalIO: IconTemporalIO,
-        DoIt: IconDoIt,
-    }[type]
-=======
     const icon = DATA_WAREHOUSE_SOURCE_ICON_MAP[type]
->>>>>>> f740274a
 
     if (disableTooltip) {
         return (
