--- conflicted
+++ resolved
@@ -1,8 +1,4 @@
-<<<<<<< HEAD
-import { Card, Col, Popconfirm, Progress, Row, Skeleton, Tooltip } from 'antd'
-=======
 import { Popconfirm, Progress, Tooltip } from 'antd'
->>>>>>> 9aeacbc5
 import { BindLogic, useActions, useValues } from 'kea'
 import { PageHeader } from 'lib/components/PageHeader'
 import { useEffect, useState } from 'react'
@@ -12,11 +8,6 @@
 import './Experiment.scss'
 import { experimentLogic, ExperimentLogicProps } from './experimentLogic'
 import { IconDelete, IconPlusMini } from 'lib/lemon-ui/icons'
-<<<<<<< HEAD
-// eslint-disable-next-line no-restricted-imports
-import { CloseOutlined } from '@ant-design/icons'
-=======
->>>>>>> 9aeacbc5
 import { CopyToClipboardInline } from 'lib/components/CopyToClipboard'
 import { dayjs } from 'lib/dayjs'
 import { capitalizeFirstLetter, humanFriendlyNumber } from 'lib/utils'
@@ -28,9 +19,6 @@
 import { ExperimentImplementationDetails } from './ExperimentImplementationDetails'
 import { LemonButton } from 'lib/lemon-ui/LemonButton'
 import { router } from 'kea-router'
-<<<<<<< HEAD
-import { LemonDivider, LemonInput, LemonSelect, LemonTag, LemonTagType, LemonTextArea } from '@posthog/lemon-ui'
-=======
 import {
     LemonDivider,
     LemonInput,
@@ -40,7 +28,6 @@
     LemonTagType,
     LemonTextArea,
 } from '@posthog/lemon-ui'
->>>>>>> 9aeacbc5
 import { NotFound } from 'lib/components/NotFound'
 import { LemonBanner } from 'lib/lemon-ui/LemonBanner'
 import { Form, Group } from 'kea-forms'
@@ -56,10 +43,7 @@
 import { ExperimentInsightCreator } from './MetricSelector'
 import { More } from 'lib/lemon-ui/LemonButton/More'
 import { ExperimentResult } from './ExperimentResult'
-<<<<<<< HEAD
-=======
 import clsx from 'clsx'
->>>>>>> 9aeacbc5
 import { getExperimentStatus, getExperimentStatusColor } from './experimentsLogic'
 
 export const scene: SceneExport = {
@@ -537,29 +521,6 @@
                 </>
             ) : experiment ? (
                 <div className="view-experiment">
-<<<<<<< HEAD
-                    <Row className="draft-header">
-                        <Row justify="space-between" align="middle" className="w-full" wrap={false}>
-                            <Col>
-                                <PageHeader
-                                    style={{ paddingRight: 8 }}
-                                    title={`${experiment?.name}`}
-                                    buttons={
-                                        <>
-                                            <CopyToClipboardInline
-                                                explicitValue={experiment.feature_flag?.key}
-                                                iconStyle={{ color: 'var(--muted-alt)' }}
-                                            >
-                                                <span className="text-muted">{experiment.feature_flag?.key}</span>
-                                            </CopyToClipboardInline>
-                                            <StatusTag experiment={experiment} />
-                                            <ResultsTag />
-                                        </>
-                                    }
-                                />
-                            </Col>
-                            <Col className="page-title-row">
-=======
                     <div className="draft-header">
                         <div className="flex w-full justify-between align-center flex-nowrap">
                             <PageHeader
@@ -579,7 +540,6 @@
                                 }
                             />
                             <div className="page-title-row">
->>>>>>> 9aeacbc5
                                 {experiment && !isExperimentRunning && (
                                     <div className="flex items-center">
                                         <LemonButton
