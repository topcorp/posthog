--- conflicted
+++ resolved
@@ -94,12 +94,6 @@
     const { reportInsightsTabReset } = useActions(eventUsageLogic)
 
     const { cohortModalVisible } = useValues(personsModalLogic)
-<<<<<<< HEAD
-    const { user } = useValues(userLogic)
-=======
-    const { setCohortModalVisible } = useActions(personsModalLogic)
-    const { reportCohortCreatedFromPersonModal } = useActions(eventUsageLogic)
->>>>>>> 7a0c3dd1
     const verticalLayout = activeView === ViewType.FUNNELS && !featureFlags[FEATURE_FLAGS.FUNNEL_HORIZONTAL_UI] // Whether to display the control tab on the side instead of on top
 
     const logicFromInsight = getLogicFromInsight(activeView, { dashboardItemId: fromItem || null, filters: allFilters })
@@ -185,37 +179,6 @@
     })()
 
     return (
-<<<<<<< HEAD
-        <div className="insights-page">
-            <PersonModal visible={showingPeople && !cohortModalVisible} view={ViewType.FUNNELS} filters={allFilters} />
-            {insightMode === ItemMode.Edit ? (
-                <Input
-                    placeholder="Insight name (e.g. Weekly KPIs)"
-                    value={insightName}
-                    size="large"
-                    style={{ maxWidth: 400, margin: '16px 0' }}
-                    onChange={(e) => {
-                        setInsight({ ...insight, name: e.target.value }) // To update the input immediately
-                        updateInsight({ name: e.target.value }) // This is breakpointed (i.e. debounced) to avoid multiple API calls
-                    }}
-                    onKeyDown={(e) => {
-                        if (e.key === 'Enter') {
-                            setInsightMode({ mode: null, source: InsightEventSource.InputEnter })
-                        }
-                    }}
-                    ref={nameInputRef}
-                    tabIndex={0}
-                />
-            ) : (
-                <Row style={{ alignItems: 'baseline' }}>
-                    <PageHeader title={'Insights'} />
-                    {featureFlags[FEATURE_FLAGS.SAVED_INSIGHTS] &&
-                        user?.organization?.available_features?.includes(AvailableFeature.DASHBOARD_COLLABORATION) && (
-                            <EditOutlined
-                                style={{ paddingLeft: 16 }}
-                                onClick={() =>
-                                    setInsightMode({ mode: ItemMode.Edit, source: InsightEventSource.InsightHeader })
-=======
         <>
             {featureFlags[FEATURE_FLAGS.SAVED_INSIGHTS] && insightMode === ItemMode.View ? (
                 <>
@@ -229,7 +192,6 @@
                                     <Button style={{ color: 'var(--primary)' }} className="btn-save">
                                         Add to dashboard
                                     </Button>
->>>>>>> 7a0c3dd1
                                 }
                                 tooltipOptions={{
                                     placement: 'bottom',
@@ -348,18 +310,6 @@
                         visible={showingPeople && !cohortModalVisible}
                         view={ViewType.FUNNELS}
                         filters={allFilters}
-                        onSaveCohort={() => {
-                            setCohortModalVisible(true)
-                        }}
-                    />
-                    <SaveCohortModal
-                        visible={cohortModalVisible}
-                        onOk={(title: string) => {
-                            saveCohortWithFilters(title, allFilters)
-                            setCohortModalVisible(false)
-                            reportCohortCreatedFromPersonModal(allFilters)
-                        }}
-                        onCancel={() => setCohortModalVisible(false)}
                     />
                     {insight.id && (
                         <Row style={{ marginTop: 24, alignItems: 'baseline', justifyContent: 'space-between' }}>
