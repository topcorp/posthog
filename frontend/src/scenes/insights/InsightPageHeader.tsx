--- conflicted
+++ resolved
@@ -147,9 +147,6 @@
             )}
             <PageHeader
                 buttons={
-<<<<<<< HEAD
-                    <div className="flex items-center justify-between gap-2">
-=======
                     <div className="flex justify-between items-center gap-2">
                         {insightMode === ItemMode.Edit && hasDashboardItemId && (
                             <LemonButton
@@ -214,7 +211,6 @@
                             />
                         )}
 
->>>>>>> 43632a4c
                         <More
                             overlay={
                                 <>
