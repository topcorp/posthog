import { actions, afterMount, connect, kea, key, listeners, path, props, reducers } from 'kea'
import { forms } from 'kea-forms'
import { loaders } from 'kea-loaders'
import { beforeUnload, router, urlToAction } from 'kea-router'
import api from 'lib/api'
import { lemonToast } from 'lib/lemon-ui/LemonToast/LemonToast'
import { Link } from 'lib/lemon-ui/Link'
import { deleteWithUndo } from 'lib/utils/deleteWithUndo'
import { eventDefinitionsTableLogic } from 'scenes/data-management/events/eventDefinitionsTableLogic'
import { sceneLogic } from 'scenes/sceneLogic'
import { urls } from 'scenes/urls'

import { actionsModel } from '~/models/actionsModel'
import { tagsModel } from '~/models/tagsModel'
import { ActionStepType, ActionType } from '~/types'

import type { actionEditLogicType } from './actionEditLogicType'
import { actionLogic } from './actionLogic'

export interface SetActionProps {
    merge?: boolean
}

export interface ActionEditLogicProps {
    id?: number
<<<<<<< HEAD
    action?: ActionEditType
}

export const DEFAULT_ACTION_STEP: ActionStepType = {
    event: '$pageview',
    href_matching: 'contains',
=======
    action?: ActionType | null
>>>>>>> 9d03ba01
}

export const actionEditLogic = kea<actionEditLogicType>([
    path((key) => ['scenes', 'actions', 'actionEditLogic', key]),
    props({} as ActionEditLogicProps),
    key((props) => props.id || 'new'),
    connect({
        actions: [
            actionsModel,
            ['loadActions'],
            eventDefinitionsTableLogic,
            ['loadEventDefinitions'],
            tagsModel,
            ['loadTags'],
        ],
        values: [sceneLogic, ['activeScene']],
    }),
    actions({
        setAction: (action: Partial<ActionType>, options: SetActionProps = { merge: true }) => ({
            action,
            options,
        }),
        setCreateNew: (createNew: boolean) => ({ createNew }),
        actionAlreadyExists: (actionId: number | null) => ({ actionId }),
        deleteAction: true,
    }),
    reducers({
        createNew: [
            false,
            {
                setCreateNew: (_, { createNew }) => createNew,
            },
        ],
    }),

    forms(({ actions, props }) => ({
        action: {
<<<<<<< HEAD
            defaults: props.action ?? {
                name: '',
                steps: [{ event: '$pageview' }],
            },

            submit: async (updatedAction, breakpoint) => {
                let action: ActionType
                try {
                    if (updatedAction.id) {
                        action = await api.actions.update(updatedAction.id, updatedAction)
                    } else {
                        action = await api.actions.create(updatedAction)
                    }
                    breakpoint()
                } catch (response: any) {
                    if (response.code === 'unique') {
                        // Below works because `detail` in the format:
                        // `This project already has an action with this name, ID ${errorActionId}`
                        const dupeId = response.detail.split(' ').pop()

                        lemonToast.error(
                            <>
                                Action with this name already exists. <Link to={urls.action(dupeId)}>Edit it</Link>
                            </>
                        )

                        return { ...updatedAction }
                    }
                    throw response
                }

                lemonToast.success(`Action saved`)
                actions.resetAction(updatedAction)
                if (!props.id) {
                    router.actions.push(urls.action(action.id))
                } else {
                    const id = parseInt(props.id.toString()) // props.id can be a string
                    const logic = actionLogic.findMounted(id)
                    logic?.actions.loadActionSuccess(action)
                }

                // reload actions so they are immediately available throughout the app
                actions.loadEventDefinitions()
                actions.loadActions()
                actions.loadTags() // reload tags in case new tags are being saved
                return action
=======
            defaults: { ...props.action } as ActionType,
            submit: (action) => {
                actions.saveAction(action)
>>>>>>> 9d03ba01
            },
        },
    })),

    loaders(({ props, values }) => ({
        action: [
            { ...props.action } as ActionType,
            {
                setAction: ({ action, options: { merge } }) =>
<<<<<<< HEAD
                    (merge ? { ...values.action, ...action } : action) as ActionEditType,
=======
                    (merge ? { ...values.action, ...action } : action) as ActionType,
                saveAction: async (updatedAction: ActionType, breakpoint) => {
                    let action: ActionType

                    try {
                        if (updatedAction.id) {
                            action = await api.actions.update(updatedAction.id, updatedAction)
                        } else {
                            action = await api.actions.create(updatedAction)
                        }
                        breakpoint()
                    } catch (response: any) {
                        if (response.code === 'unique') {
                            // Below works because `detail` in the format:
                            // `This project already has an action with this name, ID ${errorActionId}`
                            const dupeId = response.detail.split(' ').pop()

                            lemonToast.error(
                                <>
                                    Action with this name already exists. <Link to={urls.action(dupeId)}>Edit it</Link>
                                </>
                            )

                            return { ...updatedAction }
                        }
                        throw response
                    }

                    lemonToast.success(`Action saved`)
                    if (!props.id) {
                        router.actions.push(urls.action(action.id))
                    } else {
                        const id = parseInt(props.id.toString()) // props.id can be a string
                        const logic = actionLogic.findMounted(id)
                        logic?.actions.loadActionSuccess(action)
                    }

                    // reload actions so they are immediately available throughout the app
                    actions.loadEventDefinitions()
                    actions.loadActions()
                    actions.loadTags() // reload tags in case new tags are being saved
                    return action
                },
>>>>>>> 9d03ba01
            },
        ],
    })),

    listeners(({ values, actions }) => ({
        deleteAction: async () => {
<<<<<<< HEAD
            const actionId = values.action.id
            if (!actionId) {
                return
            }
            await deleteWithUndo({
                endpoint: api.actions.determineDeleteEndpoint(),
                object: values.action,
                callback: (undo: boolean) => {
                    if (undo) {
                        router.actions.push(urls.action(actionId))
                    } else {
                        actions.resetAction()
                        router.actions.push(urls.actions())
                        actions.loadActions()
                    }
                },
            })
=======
            try {
                await deleteWithUndo({
                    endpoint: api.actions.determineDeleteEndpoint(),
                    object: values.action,
                    callback: () => {
                        router.actions.push(urls.actions())
                        actions.loadActions()
                    },
                })
            } catch (e: any) {
                lemonToast.error(`Error deleting action: ${e.detail}`)
            }
>>>>>>> 9d03ba01
        },
    })),

    afterMount(({ actions, props }) => {
        if (!props.id) {
            actions.setActionValue('steps', [{ ...DEFAULT_ACTION_STEP }])
        }
    }),

    urlToAction(({ actions }) => ({
        [urls.createAction()]: (_, searchParams) => {
            try {
                if (searchParams.copy) {
                    const {
                        id: _id,
                        created_at: _created_at,
                        created_by: _created_by,
                        last_calculated_at: _last_calculated_at,
                        ...actionToCopy
                    } = searchParams.copy

                    actions.setAction(
                        {
                            ...actionToCopy,
                            steps: actionToCopy.steps,
                            name: `${actionToCopy.name} (copy)`,
                        },
                        { merge: false }
                    )
                }
            } catch (e) {
                throw new Error('Could not parse action to copy from URL')
            }
        },
    })),

    beforeUnload(({ actions, values }) => ({
        enabled: () => values.actionChanged,
        message: 'Leave action?\nChanges you made will be discarded.',
        onConfirm: () => {
            actions.resetAction()
        },
    })),
])<|MERGE_RESOLUTION|>--- conflicted
+++ resolved
@@ -23,16 +23,12 @@
 
 export interface ActionEditLogicProps {
     id?: number
-<<<<<<< HEAD
-    action?: ActionEditType
+    action?: ActionType
 }
 
 export const DEFAULT_ACTION_STEP: ActionStepType = {
     event: '$pageview',
     href_matching: 'contains',
-=======
-    action?: ActionType | null
->>>>>>> 9d03ba01
 }
 
 export const actionEditLogic = kea<actionEditLogicType>([
@@ -70,7 +66,6 @@
 
     forms(({ actions, props }) => ({
         action: {
-<<<<<<< HEAD
             defaults: props.action ?? {
                 name: '',
                 steps: [{ event: '$pageview' }],
@@ -117,11 +112,6 @@
                 actions.loadActions()
                 actions.loadTags() // reload tags in case new tags are being saved
                 return action
-=======
-            defaults: { ...props.action } as ActionType,
-            submit: (action) => {
-                actions.saveAction(action)
->>>>>>> 9d03ba01
             },
         },
     })),
@@ -131,91 +121,34 @@
             { ...props.action } as ActionType,
             {
                 setAction: ({ action, options: { merge } }) =>
-<<<<<<< HEAD
-                    (merge ? { ...values.action, ...action } : action) as ActionEditType,
-=======
                     (merge ? { ...values.action, ...action } : action) as ActionType,
-                saveAction: async (updatedAction: ActionType, breakpoint) => {
-                    let action: ActionType
-
-                    try {
-                        if (updatedAction.id) {
-                            action = await api.actions.update(updatedAction.id, updatedAction)
-                        } else {
-                            action = await api.actions.create(updatedAction)
-                        }
-                        breakpoint()
-                    } catch (response: any) {
-                        if (response.code === 'unique') {
-                            // Below works because `detail` in the format:
-                            // `This project already has an action with this name, ID ${errorActionId}`
-                            const dupeId = response.detail.split(' ').pop()
-
-                            lemonToast.error(
-                                <>
-                                    Action with this name already exists. <Link to={urls.action(dupeId)}>Edit it</Link>
-                                </>
-                            )
-
-                            return { ...updatedAction }
-                        }
-                        throw response
-                    }
-
-                    lemonToast.success(`Action saved`)
-                    if (!props.id) {
-                        router.actions.push(urls.action(action.id))
-                    } else {
-                        const id = parseInt(props.id.toString()) // props.id can be a string
-                        const logic = actionLogic.findMounted(id)
-                        logic?.actions.loadActionSuccess(action)
-                    }
-
-                    // reload actions so they are immediately available throughout the app
-                    actions.loadEventDefinitions()
-                    actions.loadActions()
-                    actions.loadTags() // reload tags in case new tags are being saved
-                    return action
-                },
->>>>>>> 9d03ba01
             },
         ],
     })),
 
     listeners(({ values, actions }) => ({
         deleteAction: async () => {
-<<<<<<< HEAD
             const actionId = values.action.id
             if (!actionId) {
                 return
             }
-            await deleteWithUndo({
-                endpoint: api.actions.determineDeleteEndpoint(),
-                object: values.action,
-                callback: (undo: boolean) => {
-                    if (undo) {
-                        router.actions.push(urls.action(actionId))
-                    } else {
-                        actions.resetAction()
-                        router.actions.push(urls.actions())
-                        actions.loadActions()
-                    }
-                },
-            })
-=======
             try {
                 await deleteWithUndo({
                     endpoint: api.actions.determineDeleteEndpoint(),
                     object: values.action,
-                    callback: () => {
-                        router.actions.push(urls.actions())
-                        actions.loadActions()
+                    callback: (undo: boolean) => {
+                        if (undo) {
+                            router.actions.push(urls.action(actionId))
+                        } else {
+                            actions.resetAction()
+                            router.actions.push(urls.actions())
+                            actions.loadActions()
+                        }
                     },
                 })
             } catch (e: any) {
                 lemonToast.error(`Error deleting action: ${e.detail}`)
             }
->>>>>>> 9d03ba01
         },
     })),
 
