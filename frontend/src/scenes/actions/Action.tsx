import { LemonSkeleton } from '@posthog/lemon-ui'
import { useValues } from 'kea'
import { NotFound } from 'lib/components/NotFound'
import { Spinner } from 'lib/lemon-ui/Spinner/Spinner'
import { actionLogic, ActionLogicProps } from 'scenes/actions/actionLogic'
import { SceneExport } from 'scenes/sceneTypes'

import { defaultDataTableColumns } from '~/queries/nodes/DataTable/utils'
import { Query } from '~/queries/Query/Query'
import { NodeKind } from '~/queries/schema'
import { ActionType } from '~/types'

import { ActionEdit } from './ActionEdit'
import { ActionPlugins } from './ActionPlugins'

export const scene: SceneExport = {
    logic: actionLogic,
    component: Action,
    paramsToProps: ({ params: { id } }): ActionLogicProps => ({ id: id ? parseInt(id) : undefined }),
}

export function Action({ id }: { id?: ActionType['id'] } = {}): JSX.Element {
    const { action, actionLoading, isComplete } = useValues(actionLogic)

    if (actionLoading) {
        return (
            <div className="space-y-2">
                <LemonSkeleton className="w-1/4 h-6" />

                <LemonSkeleton className="w-1/3 h-10" />
                <LemonSkeleton className="w-1/2 h-6" />

                <div className="flex gap-2">
                    <LemonSkeleton className="w-1/2 h-120" />
                    <LemonSkeleton className="w-1/2 h-120" />
                </div>
            </div>
        )
    }

    if (id && !action) {
        return <NotFound object="action" />
    }

    return (
        <>
            <ActionEdit id={id} action={action} />
            {id && (
                <>
<<<<<<< HEAD
                    {isComplete ? (
                        <div className="mt-8">
=======
                    <ActionPlugins />
                    {isComplete ? (
                        <div>
>>>>>>> 9d03ba01
                            <h2 className="subtitle">Matching events</h2>
                            <p>
                                This is the list of <strong>recent</strong> events that match this action.
                            </p>
                            <div className="pt-4 border-t" />
                            <Query
                                query={{
                                    kind: NodeKind.DataTableNode,
                                    source: {
                                        kind: NodeKind.EventsQuery,
                                        select: defaultDataTableColumns(NodeKind.EventsQuery),
                                        actionId: id,
                                    },
                                    full: true,
                                    showEventFilter: false,
                                    showPropertyFilter: false,
                                }}
                            />
                        </div>
                    ) : (
                        <div>
                            <h2 className="subtitle">Matching events</h2>
                            <div className="flex items-center">
                                <Spinner className="mr-4" />
                                Calculating action, please hold on.
                            </div>
                        </div>
                    )}
                </>
            )}
        </>
    )
}<|MERGE_RESOLUTION|>--- conflicted
+++ resolved
@@ -47,14 +47,10 @@
             <ActionEdit id={id} action={action} />
             {id && (
                 <>
-<<<<<<< HEAD
+                    <ActionPlugins />
+
                     {isComplete ? (
                         <div className="mt-8">
-=======
-                    <ActionPlugins />
-                    {isComplete ? (
-                        <div>
->>>>>>> 9d03ba01
                             <h2 className="subtitle">Matching events</h2>
                             <p>
                                 This is the list of <strong>recent</strong> events that match this action.
