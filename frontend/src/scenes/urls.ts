import { combineUrl } from 'kea-router'
import { getCurrentTeamId } from 'lib/utils/getAppContext'

import type { ExportOptions } from '~/exporter/types'
import { productUrls } from '~/products'
import { ActivityTab, AnnotationType, PipelineNodeTab, PipelineStage, PipelineTab, ProductKey, SDKKey } from '~/types'

import type { BillingSectionId } from './billing/types'
import type { OnboardingStepKey } from './onboarding/onboardingLogic'
import type { SettingId, SettingLevelId, SettingSectionId } from './settings/types'

/**
 * To add a new URL to the front end:
 * - add a URL function here
 * - add a scene to the enum in sceneTypes.ts
 * - add a scene configuration in scenes.ts
 * - add a route to scene mapping in scenes.ts
 * - and add a scene import in appScenes.ts
 *
 * Sync the paths with AutoProjectMiddleware!
 */

export const urls = {
    ...productUrls,
    absolute: (path = ''): string => window.location.origin + path,
    default: (): string => '/',
    project: (id: string | number, path = ''): string => `/project/${id}` + path,
    currentProject: (path = ''): string => urls.project(getCurrentTeamId(), path),
    eventDefinitions: (): string => '/data-management/events',
    eventDefinition: (id: string | number): string => `/data-management/events/${id}`,
    eventDefinitionEdit: (id: string | number): string => `/data-management/events/${id}/edit`,
    propertyDefinitions: (type?: string): string => combineUrl('/data-management/properties', type ? { type } : {}).url,
    propertyDefinition: (id: string | number): string => `/data-management/properties/${id}`,
    propertyDefinitionEdit: (id: string | number): string => `/data-management/properties/${id}/edit`,
    dataManagementHistory: (): string => '/data-management/history',
    database: (): string => '/data-management/database',
    activity: (tab: ActivityTab | ':tab' = ActivityTab.ExploreEvents): string => `/activity/${tab}`,
    event: (id: string, timestamp: string): string =>
        `/events/${encodeURIComponent(id)}/${encodeURIComponent(timestamp)}`,
    ingestionWarnings: (): string => '/data-management/ingestion-warnings',
    revenueSettings: (): string => '/data-management/revenue',

    pipelineNodeNew: (
        stage: PipelineStage | ':stage',
        { id, kind }: { id?: string | number; kind?: string } = {}
    ): string => {
        let base = `/pipeline/new/${stage}`
        if (id) {
            base += `/${id}`
        }

        if (kind) {
            return `${base}?kind=${kind}`
        }

        return base
    },
    pipeline: (tab?: PipelineTab | ':tab'): string => `/pipeline/${tab ? tab : PipelineTab.Overview}`,
    /** @param id 'new' for new, uuid for batch exports and numbers for plugins */
    pipelineNode: (
        stage: PipelineStage | ':stage',
        id: string | number,
        nodeTab?: PipelineNodeTab | ':nodeTab'
    ): string =>
        `/pipeline/${!stage.startsWith(':') && !stage?.endsWith('s') ? `${stage}s` : stage}/${id}${
            nodeTab ? `/${nodeTab}` : ''
        }`,
    errorTracking: (params = {}): string => combineUrl('/error_tracking', params).url,
    errorTrackingConfiguration: (): string => '/error_tracking/configuration',
    /** @param id A UUID or 'new'. ':id' for routing. */
    errorTrackingIssue: (id: string, fingerprint?: string): string =>
        combineUrl(`/error_tracking/${id}`, { fingerprint }).url,
    customCss: (): string => '/themes/custom-css',
    sqlEditor: (query?: string, view_id?: string, insightShortId?: string): string => {
        if (query) {
            return `/sql?open_query=${encodeURIComponent(query)}`
        }

        if (view_id) {
            return `/sql?open_view=${view_id}`
        }

        if (insightShortId) {
            return `/sql?open_insight=${insightShortId}`
        }

        return '/sql'
    },
    annotations: (): string => '/data-management/annotations',
    annotation: (id: AnnotationType['id'] | ':id'): string => `/data-management/annotations/${id}`,
    organizationCreateFirst: (): string => '/create-organization',
    projectCreateFirst: (): string => '/organization/create-project',
    projectHomepage: (): string => '/',
    max: (): string => '/max',
    settings: (section: SettingSectionId | SettingLevelId = 'project', setting?: SettingId): string =>
        combineUrl(`/settings/${section}`, undefined, setting).url,
    organizationCreationConfirm: (): string => '/organization/confirm-creation',
    toolbarLaunch: (): string => '/toolbar',
    site: (url: string): string => `/site/${url === ':url' ? url : encodeURIComponent(url)}`,
    // Onboarding / setup routes
    login: (): string => '/login',
    login2FA: (): string => '/login/2fa',
    login2FASetup: (): string => '/login/2fa_setup',
    passwordReset: (): string => '/reset',
    passwordResetComplete: (userUuid: string, token: string): string => `/reset/${userUuid}/${token}`,
    preflight: (): string => '/preflight',
    signup: (): string => '/signup',
    verifyEmail: (userUuid: string = '', token: string = ''): string =>
        `/verify_email${userUuid ? `/${userUuid}` : ''}${token ? `/${token}` : ''}`,
    inviteSignup: (id: string): string => `/signup/${id}`,
    products: (): string => '/products',
    onboarding: (productKey: string, stepKey?: OnboardingStepKey, sdk?: SDKKey): string =>
        `/onboarding/${productKey}${stepKey ? '?step=' + stepKey : ''}${
            sdk && stepKey ? '&sdk=' + sdk : sdk ? '?sdk=' + sdk : ''
        }`,
    // Cloud only
    organizationBilling: (products?: ProductKey[]): string =>
        `/organization/billing${products && products.length ? `?products=${products.join(',')}` : ''}`,
    organizationBillingSection: (section: BillingSectionId = 'overview'): string =>
        combineUrl(`/organization/billing/${section}`).url,
    billingAuthorizationStatus: (): string => `/billing/authorization_status`,
    // Self-hosted only
    instanceStatus: (): string => '/instance/status',
    instanceStaffUsers: (): string => '/instance/staff_users',
    instanceKafkaInspector: (): string => '/instance/kafka_inspector',
    instanceSettings: (): string => '/instance/settings',
    instanceMetrics: (): string => `/instance/metrics`,
    asyncMigrations: (): string => '/instance/async_migrations',
    asyncMigrationsFuture: (): string => '/instance/async_migrations/future',
    asyncMigrationsSettings: (): string => '/instance/async_migrations/settings',
    deadLetterQueue: (): string => '/instance/dead_letter_queue',
    unsubscribe: (): string => '/unsubscribe',
    integrationsRedirect: (kind: string): string => `/integrations/${kind}/callback`,
    shared: (token: string, exportOptions: ExportOptions = {}): string =>
        combineUrl(
            `/shared/${token}`,
            Object.entries(exportOptions)
                .filter((x) => x[1])
                .reduce(
                    (acc, [key, val]) => ({
                        ...acc,
                        [key]: val === true ? null : val,
                    }),
                    {}
                )
        ).url,
    embedded: (token: string, exportOptions?: ExportOptions): string =>
        urls.shared(token, exportOptions).replace('/shared/', '/embedded/'),
    debugQuery: (query?: string | Record<string, any>): string =>
        combineUrl('/debug', {}, query ? { q: typeof query === 'string' ? query : JSON.stringify(query) } : {}).url,
    debugHog: (): string => '/debug/hog',
    feedback: (): string => '/feedback',
    issues: (): string => '/issues',
    moveToPostHogCloud: (): string => '/move-to-cloud',
    heatmaps: (params?: string): string =>
        `/heatmaps${params ? `?${params.startsWith('?') ? params.slice(1) : params}` : ''}`,
    links: (params?: string): string =>
        `/links${params ? `?${params.startsWith('?') ? params.slice(1) : params}` : ''}`,
    link: (id: string): string => `/link/${id}`,
    sessionAttributionExplorer: (): string => '/web/session-attribution-explorer',
    wizard: (): string => `/wizard`,
<<<<<<< HEAD
    messagingBroadcasts: (): string => '/messaging/broadcasts',
    messagingBroadcastNew: (): string => '/messaging/broadcasts/new',
    messagingBroadcast: (id: string): string => `/messaging/broadcasts/${id}`,
    messagingCampaigns: (): string => '/messaging/campaigns',
    messagingCampaignNew: (): string => '/messaging/campaigns/new',
    messagingCampaign: (id: string, tab?: string): string => `/messaging/campaigns/${id}${tab ? `/${tab}` : ''}`,
    messagingLibrary: (): string => '/messaging/library',
    messagingLibraryTemplate: (id: string): string => `/messaging/library/templates/${id}`,
    messagingLibraryTemplateNew: (): string => '/messaging/library/templates/new',
    messagingLibraryMessage: (id: string): string => `/messaging/library/messages/${id}`,
=======
>>>>>>> dcca11d7
    startups: (ycProgram?: boolean): string => `/startups${ycProgram ? '/yc' : ''}`,
    dataPipelines: (kind?: string): string => `/data-pipelines/${kind ?? ''}`,
    dataPipelinesNew: (kind?: string): string => `/data-pipelines/new/${kind ?? ''}`,
    hogFunction: (id: string): string => `/functions/${id}`,
    hogFunctionNew: (templateId: string): string => `/functions/new/${templateId}`,
    errorTrackingAlert: (id: string): string => `/error_tracking/alerts/${id}`,
    errorTrackingAlertNew: (templateId: string): string => `/error_tracking/alerts/new/${templateId}`,
}<|MERGE_RESOLUTION|>--- conflicted
+++ resolved
@@ -159,19 +159,6 @@
     link: (id: string): string => `/link/${id}`,
     sessionAttributionExplorer: (): string => '/web/session-attribution-explorer',
     wizard: (): string => `/wizard`,
-<<<<<<< HEAD
-    messagingBroadcasts: (): string => '/messaging/broadcasts',
-    messagingBroadcastNew: (): string => '/messaging/broadcasts/new',
-    messagingBroadcast: (id: string): string => `/messaging/broadcasts/${id}`,
-    messagingCampaigns: (): string => '/messaging/campaigns',
-    messagingCampaignNew: (): string => '/messaging/campaigns/new',
-    messagingCampaign: (id: string, tab?: string): string => `/messaging/campaigns/${id}${tab ? `/${tab}` : ''}`,
-    messagingLibrary: (): string => '/messaging/library',
-    messagingLibraryTemplate: (id: string): string => `/messaging/library/templates/${id}`,
-    messagingLibraryTemplateNew: (): string => '/messaging/library/templates/new',
-    messagingLibraryMessage: (id: string): string => `/messaging/library/messages/${id}`,
-=======
->>>>>>> dcca11d7
     startups: (ycProgram?: boolean): string => `/startups${ycProgram ? '/yc' : ''}`,
     dataPipelines: (kind?: string): string => `/data-pipelines/${kind ?? ''}`,
     dataPipelinesNew: (kind?: string): string => `/data-pipelines/new/${kind ?? ''}`,
