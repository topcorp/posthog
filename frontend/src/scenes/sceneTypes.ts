--- conflicted
+++ resolved
@@ -64,12 +64,9 @@
     DebugQuery = 'DebugQuery',
     VerifyEmail = 'VerifyEmail',
     Feedback = 'Feedback',
-<<<<<<< HEAD
     Automations = 'Automations',
     Automation = 'Automation',
-=======
     Issues = 'Issues',
->>>>>>> c95bb1f4
 }
 
 export type SceneProps = Record<string, any>
