--- conflicted
+++ resolved
@@ -31,11 +31,7 @@
     snapchat: IconSnapchat,
     intercom: IconIntercom,
     'linkedin-ads': IconLinkedIn,
-<<<<<<< HEAD
-    mailjet: IconMailjet,
-=======
     mail: IconMailjet,
->>>>>>> 2e6d142c
 }
 
 export const integrationsLogic = kea<integrationsLogicType>([
@@ -107,17 +103,10 @@
                 newMailjetKey: async ({ apiKey, secretKey, callback }) => {
                     try {
                         const response = await api.integrations.create({
-<<<<<<< HEAD
-                            kind: 'mailjet',
-                            config: { api_key: apiKey, secret_key: secretKey },
-                        })
-                        const responseWithIcon = { ...response, icon_url: ICONS['mailjet'] }
-=======
                             kind: 'mail',
                             config: { api_key: apiKey, secret_key: secretKey },
                         })
                         const responseWithIcon = { ...response, icon_url: ICONS['mail'] }
->>>>>>> 2e6d142c
 
                         // run onChange after updating the integrations loader
                         window.setTimeout(() => callback?.(responseWithIcon), 0)
