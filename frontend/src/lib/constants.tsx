--- conflicted
+++ resolved
@@ -242,12 +242,9 @@
     ONBOARDING_NEW_PLANS_STEP: 'onboarding-new-plans-step', // owner: @joshsny #team-growth
     EXPERIMENTAL_DASHBOARD_ITEM_RENDERING: 'experimental-dashboard-item-rendering', // owner: @thmsobrmlr #team-product-analytics
     RECORDINGS_AI_FILTER: 'recordings-ai-filter', // owner: @veryayskiy #team-replay
-<<<<<<< HEAD
     PATHS_V2: 'paths-v2', // owner: @thmsobrmlr #team-product-analytics
-=======
     TREE_VIEW: 'tree-view', // owner: @mariusandra #team-devex
     EXPERIMENTS_NEW_QUERY_RUNNER: 'experiments-new-query-runner', // owner: #team-experiments
->>>>>>> bd715d40
     RECORDINGS_AI_REGEX: 'recordings-ai-regex', // owner: @veryayskiy #team-replay
     PATH_CLEANING_AI_REGEX: 'path-cleaning-ai-regex', // owner: @rafaeelaudibert #team-web-analytics
     EXPERIMENTS_NEW_QUERY_RUNNER_AA_TEST: 'experiments-new-query-runner-aa-test', // #team-experiments
