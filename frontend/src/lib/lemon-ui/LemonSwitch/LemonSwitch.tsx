import './LemonSwitch.scss'

import clsx from 'clsx'
import { Tooltip } from 'lib/lemon-ui/Tooltip'
import { useMemo, useState } from 'react'

export interface LemonSwitchProps {
    className?: string
    onChange?: (newChecked: boolean) => void
    checked: boolean
    label?: string | JSX.Element
    labelClassName?: string
    id?: string
    fullWidth?: boolean
    bordered?: boolean
    disabled?: boolean
    /** Like plain `disabled`, except we enforce a reason to be shown in the tooltip. */
    disabledReason?: string | null | false
    'data-attr'?: string
<<<<<<< HEAD
    icon?: React.ReactElement | null
    tooltip?: React.ReactElement | string | null
=======
    tooltip?: string | null
>>>>>>> 9981f716
    handleContent?: React.ReactElement | null
    'aria-label'?: string
}

/** Counter used for collision-less automatic switch IDs. */
let switchCounter = 0

export function LemonSwitch({
    className,
    id: rawId,
    onChange,
    checked,
    fullWidth,
    bordered,
    disabled,
    disabledReason,
    label,
    labelClassName,
    tooltip,
    'data-attr': dataAttr,
    'aria-label': ariaLabel,
    handleContent,
}: LemonSwitchProps): JSX.Element {
    const id = useMemo(() => rawId || `lemon-switch-${switchCounter++}`, [rawId])
    const [isActive, setIsActive] = useState(false)

    const conditionalProps = {}
    if (ariaLabel) {
        conditionalProps['aria-label'] = ariaLabel
    }

    let tooltipContent: JSX.Element | null = null
    if (disabledReason) {
        disabled = true // Support `disabledReason` while maintaining compatibility with `disabled`
        tooltipContent = <span className="italic">{disabledReason}</span>
    } else if (tooltip) {
        tooltipContent = <span>{tooltip}</span>
    }
    let buttonComponent = (
        <button
            id={id}
            className="LemonSwitch__button"
            type="button"
            role="switch"
            onClick={() => {
                if (onChange) {
                    onChange(!checked)
                }
            }}
            onMouseDown={() => setIsActive(true)}
            onMouseUp={() => setIsActive(false)}
            onMouseOut={() => setIsActive(false)}
            data-attr={dataAttr}
            disabled={disabled}
            {...conditionalProps}
        >
            <div className="LemonSwitch__slider" />
            <div className="LemonSwitch__handle">{handleContent}</div>
        </button>
    )
    if (tooltipContent) {
        buttonComponent = (
            <Tooltip title={tooltipContent}>
                {/* wrap it in a div so that the tooltip works even when disabled */}
                <div className="flex items-center">{buttonComponent}</div>
            </Tooltip>
        )
    }

    return (
        <div
            className={clsx('LemonSwitch', className, {
                'LemonSwitch--checked': checked,
                'LemonSwitch--active': isActive,
                'LemonSwitch--bordered': bordered,
                'LemonSwitch--disabled': disabled,
                'LemonSwitch--full-width': fullWidth,
            })}
        >
            {label && (
                <label htmlFor={id} className={labelClassName}>
                    {label}
                </label>
            )}
            {buttonComponent}
        </div>
    )
}<|MERGE_RESOLUTION|>--- conflicted
+++ resolved
@@ -17,12 +17,7 @@
     /** Like plain `disabled`, except we enforce a reason to be shown in the tooltip. */
     disabledReason?: string | null | false
     'data-attr'?: string
-<<<<<<< HEAD
-    icon?: React.ReactElement | null
     tooltip?: React.ReactElement | string | null
-=======
-    tooltip?: string | null
->>>>>>> 9981f716
     handleContent?: React.ReactElement | null
     'aria-label'?: string
 }
