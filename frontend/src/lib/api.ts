import { EventSourceMessage, fetchEventSource } from '@microsoft/fetch-event-source'
import { encodeParams } from 'kea-router'
import { ActivityLogProps } from 'lib/components/ActivityLog/ActivityLog'
import { ActivityLogItem } from 'lib/components/ActivityLog/humanizeActivity'
import { dayjs } from 'lib/dayjs'
import { apiStatusLogic } from 'lib/logic/apiStatusLogic'
import { humanFriendlyDuration, objectClean, toParams } from 'lib/utils'
import posthog from 'posthog-js'
import { ErrorTrackingRule, ErrorTrackingRuleType } from 'products/error_tracking/frontend/configuration/rules/types'
import { HogFlow } from 'products/messaging/frontend/Campaigns/Workflows/types'
import { MessageTemplate } from 'products/messaging/frontend/TemplateLibrary/messageTemplatesLogic'
import { RecordingComment } from 'scenes/session-recordings/player/inspector/playerInspectorLogic'
import { SavedSessionRecordingPlaylistsResult } from 'scenes/session-recordings/saved-playlists/savedSessionRecordingPlaylistsLogic'
import { LINK_PAGE_SIZE, SURVEY_PAGE_SIZE } from 'scenes/surveys/constants'

import { getCurrentExporterData } from '~/exporter/exporterViewLogic'
import { Variable } from '~/queries/nodes/DataVisualization/types'
import {
    DashboardFilter,
    DatabaseSerializedFieldType,
    ErrorTrackingIssue,
    ErrorTrackingRelationalIssue,
    FileSystemCount,
    FileSystemEntry,
    HogCompileResponse,
    HogQLQuery,
    HogQLQueryResponse,
    HogQLVariable,
    LogMessage,
    LogsQuery,
    NodeKind,
    PersistedFolder,
    QuerySchema,
    QueryStatusResponse,
    RecordingsQuery,
    RecordingsQueryResponse,
    RefreshType,
} from '~/queries/schema/schema-general'
import { HogQLQueryString } from '~/queries/utils'
import {
    ActionType,
    ActivityScope,
    AppMetricsTotalsV2Response,
    AppMetricsV2RequestParams,
    AppMetricsV2Response,
    BatchExportBackfill,
    BatchExportConfiguration,
    BatchExportConfigurationTest,
    BatchExportConfigurationTestStep,
    BatchExportRun,
    BatchExportService,
    CohortType,
    CommentType,
    ConversationDetail,
    CoreMemory,
    CyclotronJobFiltersType,
    CyclotronJobTestInvocationResult,
    DashboardCollaboratorType,
    DashboardTemplateEditorType,
    DashboardTemplateListParams,
    DashboardTemplateType,
    DashboardType,
    DataColorThemeModel,
    DataModelingJob,
    DataWarehouseSavedQuery,
    DataWarehouseTable,
    DataWarehouseViewLink,
    EarlyAccessFeatureType,
    EmailSenderDomainStatus,
    EventDefinition,
    EventDefinitionType,
    EventsListQueryParams,
    EventType,
    Experiment,
    ExportedAssetType,
    ExternalDataJob,
    ExternalDataSource,
    ExternalDataSourceCreatePayload,
    ExternalDataSourceSchema,
    ExternalDataSourceSyncSchema,
    ExternalDataSourceType,
    FeatureFlagAssociatedRoleType,
    FeatureFlagStatusResponse,
    FeatureFlagType,
    GoogleAdsConversionActionType,
    Group,
    GroupListParams,
    HogFunctionIconResponse,
    HogFunctionKind,
    HogFunctionStatus,
    HogFunctionTemplateType,
    HogFunctionType,
    HogFunctionTypeType,
    InsightModel,
    IntegrationType,
    LineageGraph,
    LinearTeamType,
    LinkedInAdsAccountType,
    LinkedInAdsConversionRuleType,
    LinkType,
    ListOrganizationMembersParams,
    LogEntry,
    LogEntryRequestParams,
    MediaUploadResponse,
    NewEarlyAccessFeatureType,
    NotebookListItemType,
    NotebookNodeResource,
    NotebookType,
    type OAuthApplicationPublicMetadata,
    OrganizationFeatureFlags,
    OrganizationFeatureFlagsCopyBody,
    OrganizationMemberScopedApiKeysResponse,
    OrganizationMemberType,
    OrganizationResourcePermissionType,
    OrganizationType,
    PersonalAPIKeyType,
    PersonListParams,
    PersonType,
    PluginConfigTypeNew,
    PluginConfigWithPluginInfoNew,
    PluginLogEntry,
    ProjectType,
    PropertyDefinition,
    PropertyDefinitionType,
    QueryBasedInsightModel,
    QueryTabState,
    RawAnnotationType,
    RawBatchExportBackfill,
    RawBatchExportRun,
    RoleMemberType,
    RolesListParams,
    RoleType,
    ScheduledChangeType,
    SchemaIncrementalFieldsResponse,
    SearchListParams,
    SearchResponse,
    SessionRecordingPlaylistType,
    SessionRecordingSnapshotParams,
    SessionRecordingSnapshotResponse,
    SessionRecordingType,
    SessionRecordingUpdateType,
    SharingConfigurationType,
    SlackChannelType,
    SubscriptionType,
    Survey,
    SurveyStatsResponse,
    TeamType,
    UserBasicType,
    UserGroup,
    UserInterviewType,
    UserType,
} from '~/types'

import { MaxContextShape } from '../scenes/max/maxTypes'
import { AlertType, AlertTypeWrite } from './components/Alerts/types'
import {
    ErrorTrackingStackFrame,
    ErrorTrackingStackFrameRecord,
    ErrorTrackingSymbolSet,
    SymbolSetStatusFilter,
} from './components/Errors/types'
import {
    ACTIVITY_PAGE_SIZE,
    DashboardPrivilegeLevel,
    EVENT_DEFINITIONS_PER_PAGE,
    EVENT_PROPERTY_DEFINITIONS_PER_PAGE,
    LOGS_PORTION_LIMIT,
} from './constants'
import type { ProductIntentProperties } from './utils/product-intents'

/**
 * WARNING: Be very careful importing things here. This file is heavily used and can trigger a lot of cyclic imports
 * Preferably create a dedicated file in utils/..
 */

export type CheckboxValueType = string | number | boolean

const PAGINATION_DEFAULT_MAX_PAGES = 10

export interface PaginatedResponse<T> {
    results: T[]
    next?: string | null
    previous?: string | null
}

export interface CountedPaginatedResponse<T> extends PaginatedResponse<T> {
    count: number
}

export interface CountedPaginatedResponseWithUsers<T> extends CountedPaginatedResponse<T> {
    users: UserBasicType[]
}

export interface ActivityLogPaginatedResponse<T> extends PaginatedResponse<T> {
    count: number
}

export interface ApiMethodOptions {
    signal?: AbortSignal
    headers?: Record<string, any>
}

export class ApiError extends Error {
    /** Django REST Framework `detail` - used in downstream error handling. */
    detail: string | null
    /** Django REST Framework `code` - used in downstream error handling. */
    code: string | null
    /** Django REST Framework `statusText` - used in downstream error handling. */
    statusText: string | null

    /** Link to external resources, e.g. stripe invoices */
    link: string | null

    constructor(message?: string, public status?: number, public headers?: Headers, public data?: any) {
        message = message || `API request failed with status: ${status ?? 'unknown'}`
        super(message)
        this.statusText = data?.statusText || null
        this.detail = data?.detail || null
        this.code = data?.code || null
        this.link = data?.link || null
    }

    /**
     * For when the API returned a 429 (Too Many Requests) error:
     * If the `Retry-After` header is present, return a human-friendly duration, e.g. "in 4 hours", otherwise just "later".
     * Return null for other status codes.
     */
    get formattedRetryAfter(): string | null {
        if (this.status !== 429) {
            return null
        }
        if (this.headers?.has('Retry-After')) {
            const retryAfter = this.headers.get('Retry-After') as string
            let secondsLeft = Number(retryAfter) // Let's assume we're dealing with an integer by default
            if (isNaN(secondsLeft)) {
                // Nope, here we're dealing with date in this format: Wed, 21 Oct 2015 07:28:00 GMT
                secondsLeft = dayjs(retryAfter).diff(dayjs(), 'seconds')
            }
            return `in ${humanFriendlyDuration(secondsLeft, { maxUnits: 2 })}`
        }
        return 'later'
    }
}

const CSRF_COOKIE_NAME = 'posthog_csrftoken'

export function getCookie(name: string): string | null {
    let cookieValue: string | null = null
    if (document.cookie && document.cookie !== '') {
        for (let cookie of document.cookie.split(';')) {
            cookie = cookie.trim()
            // Does this cookie string begin with the name we want?
            if (cookie.substring(0, name.length + 1) === name + '=') {
                cookieValue = decodeURIComponent(cookie.substring(name.length + 1))
                break
            }
        }
    }
    return cookieValue
}

export async function getJSONOrNull(response: Response): Promise<any> {
    try {
        return await response.json()
    } catch (e) {
        return null
    }
}

export class ApiConfig {
    private static _currentOrganizationId: OrganizationType['id'] | null = null
    private static _currentProjectId: ProjectType['id'] | null = null
    private static _currentTeamId: TeamType['id'] | null = null

    static getCurrentOrganizationId(): OrganizationType['id'] {
        if (!this._currentOrganizationId) {
            throw new Error('Organization ID is not known.')
        }
        return this._currentOrganizationId
    }

    static setCurrentOrganizationId(id: OrganizationType['id'] | null): void {
        this._currentOrganizationId = id
    }

    static getCurrentTeamId(): TeamType['id'] {
        if (!this._currentTeamId) {
            throw new Error('Team ID is not known.')
        }
        return this._currentTeamId
    }

    static setCurrentTeamId(id: TeamType['id']): void {
        this._currentTeamId = id
    }

    static getCurrentProjectId(): ProjectType['id'] {
        if (!this._currentProjectId) {
            throw new Error('Project ID is not known.')
        }
        return this._currentProjectId
    }

    static setCurrentProjectId(id: ProjectType['id']): void {
        this._currentProjectId = id
    }
}

export class ApiRequest {
    private pathComponents: string[]
    private queryString: string | undefined

    public constructor() {
        this.pathComponents = []
    }

    // URL assembly

    public assembleEndpointUrl(): string {
        let url = this.pathComponents.join('/')
        if (this.queryString) {
            if (!this.queryString.startsWith('?')) {
                url += '?'
            }
            url += this.queryString
        }
        return url
    }

    public assembleFullUrl(includeLeadingSlash = false): string {
        return (includeLeadingSlash ? '/api/' : 'api/') + this.assembleEndpointUrl()
    }

    // Generic endpoint composition

    private addPathComponent(component: string | number): ApiRequest {
        this.pathComponents.push(component.toString())
        return this
    }

    private addEncodedPathComponent(component: string | number): ApiRequest {
        this.pathComponents.push(encodeURIComponent(component.toString()))
        return this
    }

    public withQueryString(queryString?: string | Record<string, any>): ApiRequest {
        this.queryString = typeof queryString === 'object' ? toParams(queryString) : queryString
        return this
    }

    public withAction(apiAction: string): ApiRequest {
        return this.addPathComponent(apiAction)
    }

    // API-aware endpoint composition

    // # Utils
    public current(): ApiRequest {
        return this.addPathComponent('@current')
    }

    // # Organizations
    public organizations(): ApiRequest {
        return this.addPathComponent('organizations')
    }

    public organizationsDetail(id: OrganizationType['id'] = ApiConfig.getCurrentOrganizationId()): ApiRequest {
        return this.organizations().addPathComponent(id)
    }

    public organizationResourceAccess(): ApiRequest {
        return this.organizations().current().addPathComponent('resource_access')
    }

    public organizationResourceAccessDetail(id: OrganizationResourcePermissionType['id']): ApiRequest {
        return this.organizationResourceAccess().addPathComponent(id)
    }

    public organizationFeatureFlags(orgId: OrganizationType['id'], featureFlagKey: FeatureFlagType['key']): ApiRequest {
        return this.organizations()
            .addPathComponent(orgId)
            .addPathComponent('feature_flags')
            .addEncodedPathComponent(featureFlagKey) // Never trust user input.
    }

    public copyOrganizationFeatureFlags(orgId: OrganizationType['id']): ApiRequest {
        return this.organizations()
            .addPathComponent(orgId)
            .addPathComponent('feature_flags')
            .addPathComponent('copy_flags')
    }

    // # Projects
    public projects(): ApiRequest {
        return this.addPathComponent('projects')
    }

    public projectsDetail(id: ProjectType['id'] = ApiConfig.getCurrentProjectId()): ApiRequest {
        return this.projects().addPathComponent(id)
    }

    // # Environments
    public environments(): ApiRequest {
        return this.addPathComponent('environments')
    }

    public environmentsDetail(id: TeamType['id'] = ApiConfig.getCurrentTeamId()): ApiRequest {
        return this.environments().addPathComponent(id)
    }

    // # CSP reporting

    public cspReportingExplanation(teamId?: TeamType['id']): ApiRequest {
        return this.environmentsDetail(teamId).addPathComponent('csp-reporting').addPathComponent('explain')
    }

    // # Insights
    public insights(teamId?: TeamType['id']): ApiRequest {
        return this.environmentsDetail(teamId).addPathComponent('insights')
    }

    public insight(id: QueryBasedInsightModel['id'], teamId?: TeamType['id']): ApiRequest {
        return this.insights(teamId).addPathComponent(id)
    }

    public insightsActivity(teamId?: TeamType['id']): ApiRequest {
        return this.insights(teamId).addPathComponent('activity')
    }

    public insightSharing(id: QueryBasedInsightModel['id'], teamId?: TeamType['id']): ApiRequest {
        return this.insight(id, teamId).addPathComponent('sharing')
    }

    public insightsCancel(teamId?: TeamType['id']): ApiRequest {
        return this.insights(teamId).addPathComponent('cancel')
    }

    // # File System
    public fileSystem(teamId?: TeamType['id']): ApiRequest {
        return this.environmentsDetail(teamId).addPathComponent('file_system')
    }

    public fileSystemUnfiled(type?: string, teamId?: TeamType['id']): ApiRequest {
        const path = this.fileSystem(teamId).addPathComponent('unfiled')
        if (type) {
            path.withQueryString({ type })
        }
        return path
    }

    public fileSystemDetail(id: NonNullable<FileSystemEntry['id']>, teamId?: TeamType['id']): ApiRequest {
        return this.fileSystem(teamId).addPathComponent(id)
    }

    public fileSystemMove(id: NonNullable<FileSystemEntry['id']>, teamId?: TeamType['id']): ApiRequest {
        return this.fileSystem(teamId).addPathComponent(id).addPathComponent('move')
    }

    public fileSystemLink(id: NonNullable<FileSystemEntry['id']>, teamId?: TeamType['id']): ApiRequest {
        return this.fileSystem(teamId).addPathComponent(id).addPathComponent('link')
    }

    public fileSystemCount(id: NonNullable<FileSystemEntry['id']>, teamId?: TeamType['id']): ApiRequest {
        return this.fileSystem(teamId).addPathComponent(id).addPathComponent('count')
    }

    public fileSystemShortcut(teamId?: TeamType['id']): ApiRequest {
        return this.environmentsDetail(teamId).addPathComponent('file_system_shortcut')
    }

    public fileSystemShortcutDetail(id: NonNullable<FileSystemEntry['id']>, teamId?: TeamType['id']): ApiRequest {
        return this.fileSystemShortcut(teamId).addPathComponent(id)
    }

    // # Persisted folder
    public persistedFolder(projectId?: ProjectType['id']): ApiRequest {
        return this.projectsDetail(projectId).addPathComponent('persisted_folder')
    }
    public persistedFolderDetail(id: NonNullable<PersistedFolder['id']>, projectId?: ProjectType['id']): ApiRequest {
        return this.persistedFolder(projectId).addPathComponent(id)
    }

    // # Plugins
    public plugins(orgId?: OrganizationType['id']): ApiRequest {
        return this.organizationsDetail(orgId).addPathComponent('plugins')
    }

    public pluginsActivity(orgId?: OrganizationType['id']): ApiRequest {
        return this.plugins(orgId).addPathComponent('activity')
    }

    public pluginConfigs(teamId?: TeamType['id']): ApiRequest {
        return this.environmentsDetail(teamId).addPathComponent('plugin_configs')
    }

    public pluginConfig(id: number, teamId?: TeamType['id']): ApiRequest {
        return this.pluginConfigs(teamId).addPathComponent(id)
    }

    public hog(teamId?: TeamType['id']): ApiRequest {
        return this.projectsDetail(teamId).addPathComponent('hog')
    }

    public hogFunctions(teamId?: TeamType['id']): ApiRequest {
        return this.environmentsDetail(teamId).addPathComponent('hog_functions')
    }

    public hogFunction(id: HogFunctionType['id'], teamId?: TeamType['id']): ApiRequest {
        return this.hogFunctions(teamId).addPathComponent(id)
    }

    public hogFunctionTemplates(teamId?: TeamType['id']): ApiRequest {
        return this.projectsDetail(teamId).addPathComponent('hog_function_templates')
    }

    public hogFunctionTemplate(id: HogFunctionTemplateType['id'], teamId?: TeamType['id']): ApiRequest {
        return this.hogFunctionTemplates(teamId).addPathComponent(id)
    }

    // # Links
    public links(teamId?: TeamType['id']): ApiRequest {
        return this.projectsDetail(teamId).addPathComponent('links')
    }

    public link(id: LinkType['id'], teamId?: TeamType['id']): ApiRequest {
        return this.links(teamId).addPathComponent(id)
    }

    // # Actions
    public actions(teamId?: TeamType['id']): ApiRequest {
        return this.projectsDetail(teamId).addPathComponent('actions')
    }

    public actionsDetail(actionId: ActionType['id'], teamId?: TeamType['id']): ApiRequest {
        return this.actions(teamId).addPathComponent(actionId)
    }

    // # Comments
    public comments(teamId?: TeamType['id']): ApiRequest {
        return this.projectsDetail(teamId).addPathComponent('comments')
    }

    public comment(id: CommentType['id'], teamId?: TeamType['id']): ApiRequest {
        return this.comments(teamId).addPathComponent(id)
    }

    // # Exports
    public exports(teamId?: TeamType['id']): ApiRequest {
        return this.environmentsDetail(teamId).addPathComponent('exports')
    }

    public export(id: number, teamId?: TeamType['id']): ApiRequest {
        return this.exports(teamId).addPathComponent(id)
    }

    // # Events
    public events(teamId?: TeamType['id']): ApiRequest {
        return this.environmentsDetail(teamId).addPathComponent('events')
    }

    public event(id: EventType['id'], teamId?: TeamType['id']): ApiRequest {
        return this.events(teamId).addPathComponent(id)
    }

    public tags(projectId?: ProjectType['id']): ApiRequest {
        return this.projectsDetail(projectId).addPathComponent('tags')
    }

    // # Logs
    public logs(projectId?: ProjectType['id']): ApiRequest {
        return this.environmentsDetail(projectId).addPathComponent('logs')
    }

    public logsQuery(projectId?: ProjectType['id']): ApiRequest {
        return this.logs(projectId).addPathComponent('query')
    }

    public logsSparkline(projectId?: ProjectType['id']): ApiRequest {
        return this.logs(projectId).addPathComponent('sparkline')
    }

    // # Data management
    public eventDefinitions(projectId?: ProjectType['id']): ApiRequest {
        return this.projectsDetail(projectId).addPathComponent('event_definitions')
    }

    public eventDefinitionDetail(eventDefinitionId: EventDefinition['id'], projectId?: ProjectType['id']): ApiRequest {
        return this.projectsDetail(projectId).addPathComponent('event_definitions').addPathComponent(eventDefinitionId)
    }

    public propertyDefinitions(projectId?: ProjectType['id']): ApiRequest {
        return this.projectsDetail(projectId).addPathComponent('property_definitions')
    }

    public propertyDefinitionDetail(
        propertyDefinitionId: PropertyDefinition['id'],
        teamId?: TeamType['id']
    ): ApiRequest {
        return this.projectsDetail(teamId)
            .addPathComponent('property_definitions')
            .addPathComponent(propertyDefinitionId)
    }

    public propertyDefinitionSeenTogether(
        eventNames: string[],
        propertyDefinitionName: PropertyDefinition['name'],
        teamId?: TeamType['id']
    ): ApiRequest {
        const queryParams = toParams({ event_names: eventNames, property_name: propertyDefinitionName }, true)

        return this.projectsDetail(teamId)
            .addPathComponent('property_definitions')
            .addPathComponent('seen_together')
            .withQueryString(queryParams)
    }

    public sessionPropertyDefinitions(teamId?: TeamType['id']): ApiRequest {
        return this.projectsDetail(teamId).addPathComponent('sessions').addPathComponent('property_definitions')
    }

    public dataManagementActivity(teamId?: TeamType['id']): ApiRequest {
        return this.projectsDetail(teamId).addPathComponent('data_management').addPathComponent('activity')
    }

    // # Cohorts
    public cohorts(teamId?: TeamType['id']): ApiRequest {
        return this.projectsDetail(teamId).addPathComponent('cohorts')
    }

    public cohortsDetail(cohortId: CohortType['id'], teamId?: TeamType['id']): ApiRequest {
        return this.cohorts(teamId).addPathComponent(cohortId)
    }

    public cohortsDuplicate(cohortId: CohortType['id'], teamId?: TeamType['id']): ApiRequest {
        return this.cohortsDetail(cohortId, teamId).addPathComponent('duplicate_as_static_cohort')
    }

    // Recordings
    public recordings(teamId?: TeamType['id']): ApiRequest {
        return this.environmentsDetail(teamId).addPathComponent('session_recordings')
    }

    public recording(recordingId: SessionRecordingType['id'], teamId?: TeamType['id']): ApiRequest {
        return this.recordings(teamId).addPathComponent(recordingId)
    }

    public recordingMatchingEvents(teamId?: TeamType['id']): ApiRequest {
        return this.environmentsDetail(teamId)
            .addPathComponent('session_recordings')
            .addPathComponent('matching_events')
    }

    public recordingPlaylists(teamId?: TeamType['id']): ApiRequest {
        return this.projectsDetail(teamId).addPathComponent('session_recording_playlists')
    }

    public recordingPlaylist(
        playlistId?: SessionRecordingPlaylistType['short_id'],
        teamId?: TeamType['id']
    ): ApiRequest {
        return this.projectsDetail(teamId)
            .addPathComponent('session_recording_playlists')
            .addPathComponent(String(playlistId))
    }

    public recordingSharing(id: SessionRecordingType['id'], teamId?: TeamType['id']): ApiRequest {
        return this.recording(id, teamId).addPathComponent('sharing')
    }

    // # Dashboards
    public dashboards(teamId?: TeamType['id']): ApiRequest {
        return this.environmentsDetail(teamId).addPathComponent('dashboards')
    }

    public dashboardsDetail(dashboardId: DashboardType['id'], teamId?: TeamType['id']): ApiRequest {
        return this.dashboards(teamId).addPathComponent(dashboardId)
    }

    public dashboardCollaborators(
        dashboardId: DashboardType['id'],
        projectId: ProjectType['id'] = ApiConfig.getCurrentProjectId() // Collaborators endpoint is project-level, not team-level
    ): ApiRequest {
        return this.dashboardsDetail(dashboardId, projectId).addPathComponent('collaborators')
    }

    public dashboardSharing(dashboardId: DashboardType['id'], teamId?: TeamType['id']): ApiRequest {
        return this.dashboardsDetail(dashboardId, teamId).addPathComponent('sharing')
    }

    public dashboardCollaboratorsDetail(
        dashboardId: DashboardType['id'],
        userUuid: UserType['uuid'],
        projectId?: ProjectType['id']
    ): ApiRequest {
        return this.dashboardCollaborators(dashboardId, projectId).addPathComponent(userUuid)
    }

    // # Dashboard templates
    public dashboardTemplates(teamId?: TeamType['id']): ApiRequest {
        return this.projectsDetail(teamId).addPathComponent('dashboard_templates')
    }

    public dashboardTemplatesDetail(
        dashboardTemplateId: DashboardTemplateType['id'],
        teamId?: TeamType['id']
    ): ApiRequest {
        return this.dashboardTemplates(teamId).addPathComponent(dashboardTemplateId)
    }

    public dashboardTemplateSchema(): ApiRequest {
        return this.dashboardTemplates().addPathComponent('json_schema')
    }

    // # Experiments
    public experiments(teamId?: TeamType['id']): ApiRequest {
        return this.projectsDetail(teamId).addPathComponent('experiments')
    }

    public experimentsDetail(experimentId: Experiment['id'], teamId?: TeamType['id']): ApiRequest {
        return this.experiments(teamId).addPathComponent(experimentId)
    }

    public experimentCreateExposureCohort(experimentId: Experiment['id'], teamId?: TeamType['id']): ApiRequest {
        return this.experimentsDetail(experimentId, teamId).addPathComponent('create_exposure_cohort_for_experiment')
    }

    // # Roles
    public roles(): ApiRequest {
        return this.organizations().current().addPathComponent('roles')
    }

    public rolesDetail(roleId: RoleType['id']): ApiRequest {
        return this.roles().addPathComponent(roleId)
    }

    public roleMemberships(roleId: RoleType['id']): ApiRequest {
        return this.rolesDetail(roleId).addPathComponent('role_memberships')
    }

    public roleMembershipsDetail(roleId: RoleType['id'], userUuid: UserType['uuid']): ApiRequest {
        return this.roleMemberships(roleId).addPathComponent(userUuid)
    }

    // # OrganizationMembers
    public organizationMembers(): ApiRequest {
        return this.organizations().current().addPathComponent('members')
    }

    public organizationMember(uuid: OrganizationMemberType['user']['uuid']): ApiRequest {
        return this.organizationMembers().addPathComponent(uuid)
    }

    public organizationMemberScopedApiKeys(uuid: OrganizationMemberType['user']['uuid']): ApiRequest {
        return this.organizationMember(uuid).addPathComponent('scoped_api_keys')
    }

    // # Persons
    public persons(teamId?: TeamType['id']): ApiRequest {
        return this.environmentsDetail(teamId).addPathComponent('persons')
    }

    public person(id: string | number, teamId?: TeamType['id']): ApiRequest {
        return this.persons(teamId).addPathComponent(id)
    }

    public personActivity(id: string | number | undefined): ApiRequest {
        if (id) {
            return this.person(id).addPathComponent('activity')
        }
        return this.persons().addPathComponent('activity')
    }

    // # Groups
    public groups(teamId?: TeamType['id']): ApiRequest {
        return this.environmentsDetail(teamId).addPathComponent('groups')
    }

    public group(index: number, key: string, teamId?: TeamType['id']): ApiRequest {
        return this.groups(teamId).withQueryString({
            group_type_index: index,
            group_key: key,
        })
    }

    public groupActivity(teamId?: TeamType['id']): ApiRequest {
        return this.groups(teamId).addPathComponent('activity')
    }

    // # Search
    public search(teamId?: TeamType['id']): ApiRequest {
        return this.projectsDetail(teamId).addPathComponent('search')
    }

    // # Annotations
    public annotations(teamId?: TeamType['id']): ApiRequest {
        return this.projectsDetail(teamId).addPathComponent('annotations')
    }

    public annotation(id: RawAnnotationType['id'], teamId?: TeamType['id']): ApiRequest {
        return this.annotations(teamId).addPathComponent(id)
    }

    // # Feature flags
    public featureFlags(teamId?: TeamType['id']): ApiRequest {
        return this.projectsDetail(teamId).addPathComponent('feature_flags')
    }

    public featureFlag(id: FeatureFlagType['id'], teamId?: TeamType['id']): ApiRequest {
        if (!id) {
            throw new Error('Must provide an ID for the feature flag to construct the URL')
        }
        return this.featureFlags(teamId).addPathComponent(id)
    }

    public featureFlagCreateStaticCohort(id: FeatureFlagType['id'], teamId?: TeamType['id']): ApiRequest {
        if (!id) {
            throw new Error('Must provide an ID for the feature flag to construct the URL')
        }
        return this.featureFlag(id, teamId).addPathComponent('create_static_cohort_for_flag')
    }

    public featureFlagsActivity(id: FeatureFlagType['id'], teamId: TeamType['id']): ApiRequest {
        if (id) {
            return this.featureFlag(id, teamId).addPathComponent('activity')
        }
        return this.featureFlags(teamId).addPathComponent('activity')
    }

    public featureFlagScheduledChanges(teamId: TeamType['id'], featureFlagId: FeatureFlagType['id']): ApiRequest {
        return this.projectsDetail(teamId)
            .addPathComponent('scheduled_changes')
            .withQueryString(
                toParams({
                    model_name: 'FeatureFlag',
                    record_id: featureFlagId,
                })
            )
    }

    public featureFlagStatus(teamId: TeamType['id'], featureFlagId: FeatureFlagType['id']): ApiRequest {
        return this.projectsDetail(teamId)
            .addPathComponent('feature_flags')
            .addPathComponent(String(featureFlagId))
            .addPathComponent('status')
    }

    public featureFlagCreateScheduledChange(teamId: TeamType['id']): ApiRequest {
        return this.projectsDetail(teamId).addPathComponent('scheduled_changes')
    }

    public featureFlagDeleteScheduledChange(
        teamId: TeamType['id'],
        scheduledChangeId: ScheduledChangeType['id']
    ): ApiRequest {
        return this.projectsDetail(teamId)
            .addPathComponent('scheduled_changes')
            .addPathComponent(`${scheduledChangeId}`)
    }

    // # Features
    public earlyAccessFeatures(teamId?: TeamType['id']): ApiRequest {
        return this.projectsDetail(teamId).addPathComponent('early_access_feature')
    }

    public earlyAccessFeature(id: EarlyAccessFeatureType['id'], teamId?: TeamType['id']): ApiRequest {
        return this.earlyAccessFeatures(teamId).addPathComponent(id)
    }

    // # User interviews
    public userInterviews(teamId?: TeamType['id']): ApiRequest {
        return this.environmentsDetail(teamId).addPathComponent('user_interviews')
    }

    public userInterview(id: UserInterviewType['id'], teamId?: TeamType['id']): ApiRequest {
        return this.userInterviews(teamId).addPathComponent(id)
    }

    // # Surveys
    public surveys(teamId?: TeamType['id']): ApiRequest {
        return this.projectsDetail(teamId).addPathComponent('surveys')
    }

    public surveysResponsesCount(teamId?: TeamType['id']): ApiRequest {
        return this.projectsDetail(teamId).addPathComponent('surveys/responses_count')
    }

    public survey(id: Survey['id'], teamId?: TeamType['id']): ApiRequest {
        return this.surveys(teamId).addPathComponent(id)
    }

    public surveyActivity(id: Survey['id'] | undefined, teamId?: TeamType['id']): ApiRequest {
        if (id) {
            return this.survey(id, teamId).addPathComponent('activity')
        }
        return this.surveys(teamId).addPathComponent('activity')
    }

    // Error tracking
    public errorTracking(teamId?: TeamType['id']): ApiRequest {
        return this.environmentsDetail(teamId).addPathComponent('error_tracking')
    }

    public errorTrackingIssues(teamId?: TeamType['id']): ApiRequest {
        return this.errorTracking(teamId).addPathComponent('issues')
    }

    public errorTrackingIssue(id: ErrorTrackingIssue['id'], teamId?: TeamType['id']): ApiRequest {
        return this.errorTrackingIssues(teamId).addPathComponent(id)
    }

    public errorTrackingIssueMerge(into: ErrorTrackingIssue['id']): ApiRequest {
        return this.errorTrackingIssue(into).addPathComponent('merge')
    }

    public errorTrackingIssueBulk(teamId?: TeamType['id']): ApiRequest {
        return this.errorTrackingIssues(teamId).addPathComponent('bulk')
    }

    public errorTrackingAssignIssue(into: ErrorTrackingIssue['id']): ApiRequest {
        return this.errorTrackingIssue(into).addPathComponent('assign')
    }

    public errorTrackingSymbolSets(teamId?: TeamType['id']): ApiRequest {
        return this.errorTracking(teamId).addPathComponent('symbol_sets')
    }

    public errorTrackingSymbolSet(id: ErrorTrackingSymbolSet['id']): ApiRequest {
        return this.errorTrackingSymbolSets().addPathComponent(id)
    }

    public errorTrackingStackFrames(): ApiRequest {
        return this.errorTracking().addPathComponent('stack_frames/batch_get')
    }

    public errorTrackingRules(rule: string, teamId?: TeamType['id']): ApiRequest {
        return this.errorTracking(teamId).addPathComponent(rule)
    }

    public errorTrackingRule(rule: string, id: ErrorTrackingRule['id']): ApiRequest {
        return this.errorTrackingRules(rule).addPathComponent(id)
    }

    // # Warehouse
    public dataWarehouseTables(teamId?: TeamType['id']): ApiRequest {
        return this.environmentsDetail(teamId).addPathComponent('warehouse_tables')
    }

    public dataWarehouseTable(id: DataWarehouseTable['id'], teamId?: TeamType['id']): ApiRequest {
        return this.dataWarehouseTables(teamId).addPathComponent(id)
    }

    // # Warehouse view
    public dataWarehouseSavedQueries(teamId?: TeamType['id']): ApiRequest {
        return this.environmentsDetail(teamId).addPathComponent('warehouse_saved_queries')
    }

    public dataWarehouseSavedQuery(id: DataWarehouseSavedQuery['id'], teamId?: TeamType['id']): ApiRequest {
        return this.dataWarehouseSavedQueries(teamId).addPathComponent(id)
    }

    public dataWarehouseSavedQueryActivity(id: DataWarehouseSavedQuery['id'], teamId?: TeamType['id']): ApiRequest {
        return this.dataWarehouseSavedQuery(id, teamId).addPathComponent('activity')
    }

    // # Data Modeling Jobs (ie) materialized view runs
    public dataWarehouseDataModelingJobs(
        savedQueryId: DataWarehouseSavedQuery['id'],
        pageSize = 10,
        offset = 0,
        teamId?: TeamType['id']
    ): ApiRequest {
        return this.environmentsDetail(teamId)
            .addPathComponent('data_modeling_jobs')
            .withQueryString({ saved_query_id: savedQueryId, limit: pageSize, offset })
    }

    // # Warehouse view link
    public dataWarehouseViewLinks(teamId?: TeamType['id']): ApiRequest {
        return this.environmentsDetail(teamId).addPathComponent('warehouse_view_link')
    }

    public dataWarehouseViewLink(id: DataWarehouseViewLink['id'], teamId?: TeamType['id']): ApiRequest {
        return this.dataWarehouseViewLinks(teamId).addPathComponent(id)
    }

    // # Query Tab State
    public queryTabState(teamId?: TeamType['id']): ApiRequest {
        return this.projectsDetail(teamId).addPathComponent('query_tab_state')
    }

    public queryTabStateDetail(id: QueryTabState['id'], teamId?: TeamType['id']): ApiRequest {
        return this.queryTabState(teamId).addPathComponent(id)
    }

    public queryTabStateUser(teamId?: TeamType['id']): ApiRequest {
        return this.queryTabState(teamId).addPathComponent('user')
    }

    // # Subscriptions
    public subscriptions(teamId?: TeamType['id']): ApiRequest {
        return this.environmentsDetail(teamId).addPathComponent('subscriptions')
    }

    public subscription(id: SubscriptionType['id'], teamId?: TeamType['id']): ApiRequest {
        return this.subscriptions(teamId).addPathComponent(id)
    }

    // # Integrations
    public integrations(teamId?: TeamType['id']): ApiRequest {
        return this.environmentsDetail(teamId).addPathComponent('integrations')
    }

    public integration(id: IntegrationType['id'], teamId?: TeamType['id']): ApiRequest {
        return this.integrations(teamId).addPathComponent(id)
    }

    public integrationSlackChannels(
        id: IntegrationType['id'],
        forceRefresh: boolean,
        teamId?: TeamType['id']
    ): ApiRequest {
        return this.integrations(teamId)
            .addPathComponent(id)
            .addPathComponent('channels')
            .withQueryString({ force_refresh: forceRefresh })
    }

    public integrationSlackChannelsById(
        id: IntegrationType['id'],
        channelId: string,
        teamId?: TeamType['id']
    ): ApiRequest {
        return this.integrations(teamId)
            .addPathComponent(id)
            .addPathComponent('channels')
            .withQueryString({ channel_id: channelId })
    }

    public integrationLinearTeams(id: IntegrationType['id'], teamId?: TeamType['id']): ApiRequest {
        return this.integrations(teamId).addPathComponent(id).addPathComponent('linear_teams')
    }

    public integrationGoogleAdsAccounts(id: IntegrationType['id'], teamId?: TeamType['id']): ApiRequest {
        return this.integrations(teamId).addPathComponent(id).addPathComponent('google_accessible_accounts')
    }

    public integrationGoogleAdsConversionActions(
        id: IntegrationType['id'],
        params: { customerId: string; parentId: string },
        teamId?: TeamType['id']
    ): ApiRequest {
        return this.integrations(teamId)
            .addPathComponent(id)
            .addPathComponent('google_conversion_actions')
            .withQueryString(params)
    }

    public integrationLinkedInAdsAccounts(id: IntegrationType['id'], teamId?: TeamType['id']): ApiRequest {
        return this.integrations(teamId).addPathComponent(id).addPathComponent('linkedin_ads_accounts')
    }

    public integrationLinkedInAdsConversionRules(
        id: IntegrationType['id'],
        accountId: string,
        teamId?: TeamType['id']
    ): ApiRequest {
        return this.integrations(teamId)
            .addPathComponent(id)
            .addPathComponent('linkedin_ads_conversion_rules')
            .withQueryString({ accountId })
    }

    public integrationEmailVerify(id: IntegrationType['id'], teamId?: TeamType['id']): ApiRequest {
        return this.integrations(teamId).addPathComponent(id).addPathComponent('email/verify')
    }

    public media(teamId?: TeamType['id']): ApiRequest {
        return this.projectsDetail(teamId).addPathComponent('uploaded_media')
    }

    // # UserGroups
    public userGroups(teamId?: TeamType['id']): ApiRequest {
        return this.projectsDetail(teamId).addPathComponent('user_groups')
    }

    public userGroup(id: UserGroup['id']): ApiRequest {
        return this.userGroups().addPathComponent(id)
    }

    public userGroupAddMember(id: UserGroup['id']): ApiRequest {
        return this.userGroup(id).addPathComponent('add')
    }

    public userGroupRemoveMember(id: UserGroup['id']): ApiRequest {
        return this.userGroup(id).addPathComponent('remove')
    }

    // # Alerts
    public alerts(alertId?: AlertType['id'], insightId?: InsightModel['id'], teamId?: TeamType['id']): ApiRequest {
        if (alertId) {
            return this.environmentsDetail(teamId)
                .addPathComponent('alerts')
                .addPathComponent(alertId)
                .withQueryString({
                    insight_id: insightId,
                })
        }

        return this.environmentsDetail(teamId).addPathComponent('alerts').withQueryString({
            insight_id: insightId,
        })
    }

    public alert(alertId: AlertType['id']): ApiRequest {
        return this.alerts(alertId)
    }

    // Resource Access Permissions

    public featureFlagAccessPermissions(flagId: FeatureFlagType['id']): ApiRequest {
        return this.featureFlag(flagId).addPathComponent('role_access')
    }

    public featureFlagAccessPermissionsDetail(
        flagId: FeatureFlagType['id'],
        id: FeatureFlagAssociatedRoleType['id']
    ): ApiRequest {
        return this.featureFlagAccessPermissions(flagId).addPathComponent(id)
    }

    // # Queries
    public query(teamId?: TeamType['id']): ApiRequest {
        return this.environmentsDetail(teamId).addPathComponent('query')
    }

    public queryStatus(queryId: string, showProgress: boolean, teamId?: TeamType['id']): ApiRequest {
        const apiRequest = this.query(teamId).addPathComponent(queryId)
        if (showProgress) {
            return apiRequest.withQueryString('show_progress=true')
        }
        return apiRequest
    }

    // Conversations
    public conversations(teamId?: TeamType['id']): ApiRequest {
        return this.environmentsDetail(teamId).addPathComponent('conversations')
    }

    public conversation(id: string, teamId?: TeamType['id']): ApiRequest {
        return this.environmentsDetail(teamId).addPathComponent('conversations').addPathComponent(id)
    }

    // Notebooks
    public notebooks(projectId?: ProjectType['id']): ApiRequest {
        return this.projectsDetail(projectId).addPathComponent('notebooks')
    }

    public notebook(id: NotebookType['short_id'], teamId?: TeamType['id']): ApiRequest {
        return this.notebooks(teamId).addPathComponent(id)
    }

    // Batch Exports
    public batchExports(teamId?: TeamType['id']): ApiRequest {
        return this.environmentsDetail(teamId).addPathComponent('batch_exports')
    }

    public batchExport(id: BatchExportConfiguration['id'], teamId?: TeamType['id']): ApiRequest {
        return this.batchExports(teamId).addPathComponent(id)
    }

    public batchExportRuns(id: BatchExportConfiguration['id'], teamId?: TeamType['id']): ApiRequest {
        return this.batchExports(teamId).addPathComponent(id).addPathComponent('runs')
    }

    public batchExportBackfills(id: BatchExportConfiguration['id'], teamId?: TeamType['id']): ApiRequest {
        return this.batchExports(teamId).addPathComponent(id).addPathComponent('backfills')
    }

    public batchExportRun(
        id: BatchExportConfiguration['id'],
        runId: BatchExportRun['id'],
        teamId?: TeamType['id']
    ): ApiRequest {
        return this.batchExportRuns(id, teamId).addPathComponent(runId)
    }

    public batchExportBackfill(
        id: BatchExportConfiguration['id'],
        backfillId: BatchExportBackfill['id'],
        teamId?: TeamType['id']
    ): ApiRequest {
        return this.batchExportBackfills(id, teamId).addPathComponent(backfillId)
    }

    // External Data Source
    public externalDataSources(teamId?: TeamType['id']): ApiRequest {
        return this.environmentsDetail(teamId).addPathComponent('external_data_sources')
    }

    public externalDataSource(sourceId: ExternalDataSource['id'], teamId?: TeamType['id']): ApiRequest {
        return this.externalDataSources(teamId).addPathComponent(sourceId)
    }

    public externalDataSchemas(teamId?: TeamType['id']): ApiRequest {
        return this.environmentsDetail(teamId).addPathComponent('external_data_schemas')
    }

    public externalDataSourceSchema(schemaId: ExternalDataSourceSchema['id'], teamId?: TeamType['id']): ApiRequest {
        return this.externalDataSchemas(teamId).addPathComponent(schemaId)
    }

    // Fix HogQL errors
    public fixHogQLErrors(teamId?: TeamType['id']): ApiRequest {
        return this.environmentsDetail(teamId).addPathComponent('fix_hogql')
    }

    // Insight Variables
    public insightVariables(teamId?: TeamType['id']): ApiRequest {
        return this.environmentsDetail(teamId).addPathComponent('insight_variables')
    }

    public insightVariable(variableId: string, teamId?: TeamType['id']): ApiRequest {
        return this.insightVariables(teamId).addPathComponent(variableId)
    }

    public upstream(modelId: string, teamId?: TeamType['id']): ApiRequest {
        return this.environmentsDetail(teamId)
            .addPathComponent('lineage')
            .addPathComponent('get_upstream')
            .withQueryString({
                model_id: modelId,
            })
    }

    // ActivityLog
    public activityLog(projectId?: ProjectType['id']): ApiRequest {
        return this.projectsDetail(projectId).addPathComponent('activity_log')
    }

    // Personal API keys
    public personalApiKeys(): ApiRequest {
        return this.addPathComponent('personal_api_keys')
    }

    public personalApiKey(id: PersonalAPIKeyType['id']): ApiRequest {
        return this.personalApiKeys().addPathComponent(id)
    }

    // Request finalization
    public async get(options?: ApiMethodOptions): Promise<any> {
        return await api.get(this.assembleFullUrl(), options)
    }

    public async getResponse(options?: ApiMethodOptions): Promise<Response> {
        return await api.getResponse(this.assembleFullUrl(), options)
    }

    public async update(options?: ApiMethodOptions & { data: any }): Promise<any> {
        return await api.update(this.assembleFullUrl(), options?.data, options)
    }

    public async put(options?: ApiMethodOptions & { data: any }): Promise<any> {
        return await api.put(this.assembleFullUrl(), options?.data, options)
    }

    public async create(options?: ApiMethodOptions & { data: any }): Promise<any> {
        return await api.create(this.assembleFullUrl(), options?.data, options)
    }

    public async delete(): Promise<any> {
        return await api.delete(this.assembleFullUrl())
    }

    // Data color themes
    public dataColorThemes(teamId?: TeamType['id']): ApiRequest {
        return this.environmentsDetail(teamId).addPathComponent('data_color_themes')
    }

    public dataColorTheme(id: DataColorThemeModel['id'], teamId?: TeamType['id']): ApiRequest {
        return this.environmentsDetail(teamId).addPathComponent('data_color_themes').addPathComponent(id)
    }

    public addProductIntent(): ApiRequest {
        return this.environments().current().addPathComponent('add_product_intent')
    }

    // Max Core Memory
    public coreMemory(): ApiRequest {
        return this.environmentsDetail().addPathComponent('core_memory')
    }

    public coreMemoryDetail(id: CoreMemory['id']): ApiRequest {
        return this.coreMemory().addPathComponent(id)
    }

    public authenticateWizard(): ApiRequest {
        return this.environments().current().addPathComponent('authenticate_wizard')
    }

    public messagingTemplates(): ApiRequest {
        return this.environments().current().addPathComponent('messaging_templates')
    }

    public messagingTemplate(templateId: MessageTemplate['id']): ApiRequest {
        return this.messagingTemplates().addPathComponent(templateId)
    }

<<<<<<< HEAD
    public oauthApplicationPublicMetadata(clientId: string): ApiRequest {
        return this.addPathComponent('oauth_application').addPathComponent('metadata').addPathComponent(clientId)
=======
    public hogFlows(): ApiRequest {
        return this.environments().current().addPathComponent('hog_flows')
    }

    public hogFlow(hogFlowId: HogFlow['id']): ApiRequest {
        return this.hogFlows().addPathComponent(hogFlowId)
>>>>>>> 28011543
    }
}

const normalizeUrl = (url: string): string => {
    if (url.indexOf('http') !== 0) {
        if (!url.startsWith('/')) {
            url = '/' + url
        }

        url = url + (url.indexOf('?') === -1 && url[url.length - 1] !== '/' ? '/' : '')
    }
    return url
}

const prepareUrl = (url: string): string => {
    let output = normalizeUrl(url)

    const exporterContext = getCurrentExporterData()

    if (exporterContext && exporterContext.accessToken) {
        output =
            output +
            (output.indexOf('?') === -1 ? '?' : '&') +
            encodeParams({
                sharing_access_token: exporterContext.accessToken,
            })
    }

    return output
}

const PROJECT_ID_REGEX = /\/api\/(project|environment)s\/(\w+)(?:$|[/?#])/

const ensureProjectIdNotInvalid = (url: string): void => {
    const projectIdMatch = PROJECT_ID_REGEX.exec(url)
    if (projectIdMatch) {
        const projectId = projectIdMatch[2].trim()
        if (projectId === 'null' || projectId === 'undefined') {
            throw { status: 0, detail: `Cannot make request - ${projectIdMatch[1]} ID is unknown.` }
        }
    }
}

function getSessionId(): string | undefined {
    // get_session_id is not always present e.g. in the toolbar
    // but our typing in the SDK doesn't make this clear
    // TODO when the SDK makes this safe this check can be simplified
    if (typeof posthog?.get_session_id !== 'function') {
        return undefined
    }
    return posthog.get_session_id()
}

function getDistinctId(): string | undefined {
    if (typeof posthog?.get_distinct_id !== 'function') {
        return undefined
    }
    return posthog.get_distinct_id()
}

const api = {
    cspReporting: {
        explain(properties: Record<string, any>): Promise<{ response: string }> {
            return new ApiRequest().cspReportingExplanation().create({ data: { properties } })
        },
    },
    insights: {
        loadInsight(
            shortId: InsightModel['short_id'],
            basic?: boolean,
            refresh?: RefreshType,
            filtersOverride?: DashboardFilter | null,
            variablesOverride?: Record<string, HogQLVariable> | null
        ): Promise<PaginatedResponse<Partial<InsightModel>>> {
            return new ApiRequest()
                .insights()
                .withQueryString(
                    toParams({
                        short_id: encodeURIComponent(shortId),
                        basic,
                        refresh,
                        filters_override: filtersOverride,
                        variables_override: variablesOverride,
                    })
                )
                .get()
        },
        async get(id: number): Promise<InsightModel | null> {
            return await new ApiRequest().insight(id).get()
        },
        async create(data: any): Promise<InsightModel> {
            return await new ApiRequest().insights().create({ data })
        },
        async update(id: number, data: any): Promise<InsightModel> {
            return await new ApiRequest().insight(id).update({ data })
        },
        async cancelQuery(clientQueryId: string, teamId: TeamType['id'] = ApiConfig.getCurrentTeamId()): Promise<void> {
            await new ApiRequest().insightsCancel(teamId).create({ data: { client_query_id: clientQueryId } })
        },
    },

    featureFlags: {
        async get(id: FeatureFlagType['id']): Promise<FeatureFlagType> {
            return await new ApiRequest().featureFlag(id).get()
        },
        async createStaticCohort(id: FeatureFlagType['id']): Promise<{ cohort: CohortType }> {
            return await new ApiRequest().featureFlagCreateStaticCohort(id).create()
        },
        async getScheduledChanges(
            teamId: TeamType['id'],
            featureFlagId: FeatureFlagType['id']
        ): Promise<CountedPaginatedResponse<ScheduledChangeType>> {
            return await new ApiRequest().featureFlagScheduledChanges(teamId, featureFlagId).get()
        },
        async createScheduledChange(
            teamId: TeamType['id'],
            data: any
        ): Promise<{ scheduled_change: ScheduledChangeType }> {
            return await new ApiRequest().featureFlagCreateScheduledChange(teamId).create({ data })
        },
        async deleteScheduledChange(
            teamId: TeamType['id'],
            scheduledChangeId: ScheduledChangeType['id']
        ): Promise<{ scheduled_change: ScheduledChangeType }> {
            return await new ApiRequest().featureFlagDeleteScheduledChange(teamId, scheduledChangeId).delete()
        },
        async getStatus(
            teamId: TeamType['id'],
            featureFlagId: FeatureFlagType['id']
        ): Promise<FeatureFlagStatusResponse> {
            return await new ApiRequest().featureFlagStatus(teamId, featureFlagId).get()
        },
    },

    fileSystem: {
        async list({
            parent,
            path,
            depth,
            limit,
            offset,
            orderBy,
            search,
            ref,
            notType,
            type,
            type__startswith,
            createdAtGt,
            createdAtLt,
        }: {
            parent?: string
            path?: string
            depth?: number
            limit?: number
            offset?: number
            orderBy?: string
            search?: string
            ref?: string
            notType?: string
            type?: string
            type__startswith?: string
            createdAtGt?: string
            createdAtLt?: string
        }): Promise<CountedPaginatedResponseWithUsers<FileSystemEntry>> {
            return await new ApiRequest()
                .fileSystem()
                .withQueryString({
                    parent,
                    path,
                    depth,
                    limit,
                    offset,
                    search,
                    ref,
                    type,
                    not_type: notType,
                    order_by: orderBy,
                    type__startswith,
                    created_at__gt: createdAtGt,
                    created_at__lt: createdAtLt,
                })
                .get()
        },
        async unfiled(type?: string): Promise<CountedPaginatedResponse<FileSystemEntry>> {
            return await new ApiRequest().fileSystemUnfiled(type).get()
        },
        async create(data: FileSystemEntry): Promise<FileSystemEntry> {
            return await new ApiRequest().fileSystem().create({ data })
        },
        async update(id: NonNullable<FileSystemEntry['id']>, data: Partial<FileSystemEntry>): Promise<FileSystemEntry> {
            return await new ApiRequest().fileSystemDetail(id).update({ data })
        },
        async delete(id: NonNullable<FileSystemEntry['id']>): Promise<FileSystemEntry> {
            return await new ApiRequest().fileSystemDetail(id).delete()
        },
        async move(id: NonNullable<FileSystemEntry['id']>, newPath: string): Promise<FileSystemEntry> {
            return await new ApiRequest().fileSystemMove(id).create({ data: { new_path: newPath } })
        },
        async link(id: NonNullable<FileSystemEntry['id']>, newPath: string): Promise<FileSystemEntry> {
            return await new ApiRequest().fileSystemLink(id).create({ data: { new_path: newPath } })
        },
        async count(id: NonNullable<FileSystemEntry['id']>): Promise<FileSystemCount> {
            return await new ApiRequest().fileSystemCount(id).create()
        },
    },

    fileSystemShortcuts: {
        async list(): Promise<CountedPaginatedResponse<FileSystemEntry>> {
            return await new ApiRequest().fileSystemShortcut().get()
        },
        async create(data: { path: string; href?: string; ref?: string; type?: string }): Promise<FileSystemEntry> {
            return await new ApiRequest().fileSystemShortcut().create({ data })
        },
        async delete(id: FileSystemEntry['id']): Promise<void> {
            return await new ApiRequest().fileSystemShortcutDetail(id).delete()
        },
    },

    persistedFolder: {
        async list(): Promise<CountedPaginatedResponse<PersistedFolder>> {
            return await new ApiRequest().persistedFolder().get()
        },
        async create(data: { protocol: string; path: string; type?: string }): Promise<PersistedFolder> {
            return await new ApiRequest().persistedFolder().create({ data })
        },
        async delete(id: PersistedFolder['id']): Promise<void> {
            return await new ApiRequest().persistedFolderDetail(id).delete()
        },
    },

    organizationFeatureFlags: {
        async get(
            orgId: OrganizationType['id'] = ApiConfig.getCurrentOrganizationId(),
            featureFlagKey: FeatureFlagType['key']
        ): Promise<OrganizationFeatureFlags> {
            return await new ApiRequest().organizationFeatureFlags(orgId, featureFlagKey).get()
        },
        async copy(
            orgId: OrganizationType['id'] = ApiConfig.getCurrentOrganizationId(),
            data: OrganizationFeatureFlagsCopyBody
        ): Promise<{ success: FeatureFlagType[]; failed: any }> {
            return await new ApiRequest().copyOrganizationFeatureFlags(orgId).create({ data })
        },
    },

    actions: {
        async get(actionId: ActionType['id']): Promise<ActionType> {
            return await new ApiRequest().actionsDetail(actionId).get()
        },
        async create(actionData: Partial<ActionType>, temporaryToken?: string): Promise<ActionType> {
            return await new ApiRequest()
                .actions()
                .withQueryString(temporaryToken ? `temporary_token=${temporaryToken}` : '')
                .create({ data: actionData })
        },
        async update(
            actionId: ActionType['id'],
            actionData: Partial<ActionType>,
            temporaryToken?: string
        ): Promise<ActionType> {
            return await new ApiRequest()
                .actionsDetail(actionId)
                .withQueryString(temporaryToken ? `temporary_token=${temporaryToken}` : '')
                .update({ data: actionData })
        },
        async migrate(id: ActionType['id']): Promise<HogFunctionType> {
            return await new ApiRequest().actionsDetail(id).withAction('migrate').create()
        },
        async list(params?: string): Promise<PaginatedResponse<ActionType>> {
            return await new ApiRequest().actions().withQueryString(params).get()
        },
        async listMatchingPluginConfigs(
            actionId: ActionType['id']
        ): Promise<PaginatedResponse<PluginConfigWithPluginInfoNew>> {
            return await new ApiRequest()
                .actionsDetail(actionId)
                .withAction('plugin_configs')
                .withQueryString({
                    limit: 1000,
                })
                .get()
        },
        determineDeleteEndpoint(): string {
            return new ApiRequest().actions().assembleEndpointUrl()
        },
    },

    activity: {
        list(
            filters: Partial<Pick<ActivityLogItem, 'item_id' | 'scope'> & { user?: UserBasicType['id'] }>,
            projectId: ProjectType['id'] = ApiConfig.getCurrentProjectId()
        ): Promise<PaginatedResponse<ActivityLogItem>> {
            return api.activity.listRequest(filters, projectId).get()
        },

        listRequest(
            filters: Partial<{
                scope?: ActivityScope | string
                scopes?: ActivityScope[] | string
                user?: UserBasicType['id']
                page?: number
                page_size?: number
                item_id?: number | string
            }>,
            projectId: ProjectType['id'] = ApiConfig.getCurrentProjectId()
        ): ApiRequest {
            if (Array.isArray(filters.scopes)) {
                filters.scopes = filters.scopes.join(',')
            }
            return new ApiRequest().activityLog(projectId).withQueryString(toParams(filters))
        },

        listLegacy(
            props: ActivityLogProps,
            page: number = 1,
            projectId: ProjectType['id'] = ApiConfig.getCurrentProjectId()
        ): Promise<ActivityLogPaginatedResponse<ActivityLogItem>> {
            const scopes = Array.isArray(props.scope) ? [...props.scope] : [props.scope]

            // Opt into the new /activity_log API
            if ([ActivityScope.PLUGIN, ActivityScope.HOG_FUNCTION].includes(scopes[0]) || scopes.length > 1) {
                return api.activity
                    .listRequest({
                        scopes,
                        ...(props.id ? { item_id: props.id } : {}),
                        page: page || 1,
                        page_size: ACTIVITY_PAGE_SIZE,
                    })
                    .get()
            }

            // TODO: Can we replace all these endpoint specific implementations with the generic REST endpoint above?
            const requestForScope: { [key in ActivityScope]?: () => ApiRequest | null } = {
                [ActivityScope.FEATURE_FLAG]: () => {
                    return new ApiRequest().featureFlagsActivity((props.id ?? null) as number | null, projectId)
                },
                [ActivityScope.PERSON]: () => {
                    return new ApiRequest().personActivity(props.id)
                },
                [ActivityScope.GROUP]: () => {
                    return new ApiRequest().groupActivity()
                },
                [ActivityScope.INSIGHT]: () => {
                    return new ApiRequest().insightsActivity(projectId)
                },
                [ActivityScope.PLUGIN_CONFIG]: () => {
                    return props.id
                        ? new ApiRequest().pluginConfig(props.id as number, projectId).withAction('activity')
                        : new ApiRequest().plugins().withAction('activity')
                },
                [ActivityScope.DATA_MANAGEMENT]: () => {
                    return new ApiRequest().dataManagementActivity()
                },
                [ActivityScope.EVENT_DEFINITION]: () => {
                    // TODO allow someone to load _only_ event definitions?
                    return new ApiRequest().dataManagementActivity()
                },
                [ActivityScope.PROPERTY_DEFINITION]: () => {
                    // TODO allow someone to load _only_ property definitions?
                    return new ApiRequest().dataManagementActivity()
                },
                [ActivityScope.NOTEBOOK]: () => {
                    return props.id
                        ? new ApiRequest().notebook(`${props.id}`).withAction('activity')
                        : new ApiRequest().notebooks().withAction('activity')
                },
                [ActivityScope.TEAM]: () => {
                    return new ApiRequest().projectsDetail().withAction('activity')
                },
                [ActivityScope.SURVEY]: () => {
                    return new ApiRequest().surveyActivity((props.id ?? null) as string, projectId)
                },
                [ActivityScope.DATA_WAREHOUSE_SAVED_QUERY]: () => {
                    return new ApiRequest().dataWarehouseSavedQueryActivity((props.id ?? null) as string, projectId)
                },
            }

            let parameters = { page: page || 1, limit: ACTIVITY_PAGE_SIZE } as Record<string, any>
            const request = requestForScope[scopes[0]]?.()
            // :KLUDGE: Groups don't expose a unique ID so we need to pass the index and the key
            if (scopes[0] === ActivityScope.GROUP && props.id) {
                const groupTypeIndex = (props.id as string)[0]
                const groupKey = (props.id as string).substring(2)
                parameters = { ...parameters, group_type_index: groupTypeIndex, group_key: groupKey }
            }
            return request
                ? request.withQueryString(toParams(parameters)).get()
                : Promise.resolve({ results: [], count: 0 })
        },
    },

    comments: {
        async create(
            data: Partial<CommentType>,
            params: Record<string, any> = {},
            teamId: TeamType['id'] = ApiConfig.getCurrentTeamId()
        ): Promise<CommentType> {
            return new ApiRequest().comments(teamId).withQueryString(toParams(params)).create({ data })
        },

        async update(
            id: CommentType['id'],
            data: Partial<CommentType>,
            params: Record<string, any> = {},
            teamId: TeamType['id'] = ApiConfig.getCurrentTeamId()
        ): Promise<CommentType> {
            return new ApiRequest().comment(id, teamId).withQueryString(toParams(params)).update({ data })
        },

        async get(id: CommentType['id'], teamId: TeamType['id'] = ApiConfig.getCurrentTeamId()): Promise<CommentType> {
            return new ApiRequest().comment(id, teamId).get()
        },

        async list(params: Partial<CommentType> = {}): Promise<CountedPaginatedResponse<CommentType>> {
            return new ApiRequest().comments().withQueryString(params).get()
        },

        async getCount(params: Partial<CommentType>): Promise<number> {
            return (await new ApiRequest().comments().withAction('count').withQueryString(params).get()).count
        },
    },

    logs: {
        async query({
            query,
            signal,
        }: {
            query: Omit<LogsQuery, 'kind'>
            signal?: AbortSignal
        }): Promise<{ results: LogMessage[] }> {
            return new ApiRequest().logsQuery().create({ signal, data: { query } })
        },
        async sparkline({ query, signal }: { query: Omit<LogsQuery, 'kind'>; signal?: AbortSignal }): Promise<any[]> {
            return new ApiRequest().logsSparkline().create({ signal, data: { query } })
        },
    },

    exports: {
        determineExportUrl(exportId: number, teamId: TeamType['id'] = ApiConfig.getCurrentTeamId()): string {
            return new ApiRequest()
                .export(exportId, teamId)
                .withAction('content')
                .withQueryString('download=true')
                .assembleFullUrl(true)
        },

        async create(
            data: Partial<ExportedAssetType>,
            params: Record<string, any> = {},
            teamId: TeamType['id'] = ApiConfig.getCurrentTeamId()
        ): Promise<ExportedAssetType> {
            return new ApiRequest().exports(teamId).withQueryString(toParams(params)).create({ data })
        },

        async list(
            teamId: TeamType['id'] = ApiConfig.getCurrentTeamId()
        ): Promise<PaginatedResponse<ExportedAssetType>> {
            return new ApiRequest().exports(teamId).get()
        },

        async get(id: number, teamId: TeamType['id'] = ApiConfig.getCurrentTeamId()): Promise<ExportedAssetType> {
            return new ApiRequest().export(id, teamId).get()
        },
    },

    events: {
        async get(
            id: EventType['id'],
            includePerson: boolean = false,
            teamId: TeamType['id'] = ApiConfig.getCurrentTeamId()
        ): Promise<EventType> {
            let apiRequest = new ApiRequest().event(id, teamId)
            if (includePerson) {
                apiRequest = apiRequest.withQueryString(toParams({ include_person: true }))
            }
            return await apiRequest.get()
        },
        async list(
            filters: EventsListQueryParams,
            limit: number = 100,
            teamId: TeamType['id'] = ApiConfig.getCurrentTeamId()
        ): Promise<PaginatedResponse<EventType>> {
            const params: EventsListQueryParams = { ...filters, limit, orderBy: filters.orderBy ?? ['-timestamp'] }
            return new ApiRequest().events(teamId).withQueryString(toParams(params)).get()
        },
        determineListEndpoint(
            filters: EventsListQueryParams,
            limit: number = 100,
            teamId: TeamType['id'] = ApiConfig.getCurrentTeamId()
        ): string {
            const params: EventsListQueryParams = { ...filters, limit }
            return new ApiRequest().events(teamId).withQueryString(toParams(params)).assembleFullUrl()
        },
    },

    tags: {
        async list(projectId: TeamType['id'] = ApiConfig.getCurrentProjectId()): Promise<string[]> {
            return new ApiRequest().tags(projectId).get()
        },
    },

    eventDefinitions: {
        async get({ eventDefinitionId }: { eventDefinitionId: EventDefinition['id'] }): Promise<EventDefinition> {
            return new ApiRequest().eventDefinitionDetail(eventDefinitionId).get()
        },
        async update({
            eventDefinitionId,
            eventDefinitionData,
        }: {
            eventDefinitionId: EventDefinition['id']
            eventDefinitionData: Partial<Omit<EventDefinition, 'owner'> & { owner: number | null }>
        }): Promise<EventDefinition> {
            return new ApiRequest().eventDefinitionDetail(eventDefinitionId).update({ data: eventDefinitionData })
        },
        async delete({ eventDefinitionId }: { eventDefinitionId: EventDefinition['id'] }): Promise<void> {
            return new ApiRequest().eventDefinitionDetail(eventDefinitionId).delete()
        },
        async list({
            limit = EVENT_DEFINITIONS_PER_PAGE,
            teamId,
            ...params
        }: {
            limit?: number
            offset?: number
            teamId?: TeamType['id']
            event_type?: EventDefinitionType
            search?: string
        }): Promise<CountedPaginatedResponse<EventDefinition>> {
            return new ApiRequest()
                .eventDefinitions(teamId)
                .withQueryString(toParams({ limit, ...params }))
                .get()
        },
        determineListEndpoint({
            limit = EVENT_DEFINITIONS_PER_PAGE,
            teamId,
            ...params
        }: {
            limit?: number
            offset?: number
            teamId?: TeamType['id']
            event_type?: EventDefinitionType
            search?: string
        }): string {
            return new ApiRequest()
                .eventDefinitions(teamId)
                .withQueryString(toParams({ limit, ...params }))
                .assembleFullUrl()
        },
    },

    propertyDefinitions: {
        async get({
            propertyDefinitionId,
        }: {
            propertyDefinitionId: PropertyDefinition['id']
        }): Promise<PropertyDefinition> {
            return new ApiRequest().propertyDefinitionDetail(propertyDefinitionId).get()
        },
        async seenTogether({
            eventNames,
            propertyDefinitionName,
        }: {
            eventNames: string[]
            propertyDefinitionName: PropertyDefinition['name']
        }): Promise<Record<string, boolean>> {
            return new ApiRequest().propertyDefinitionSeenTogether(eventNames, propertyDefinitionName).get()
        },
        async update({
            propertyDefinitionId,
            propertyDefinitionData,
        }: {
            propertyDefinitionId: PropertyDefinition['id']
            propertyDefinitionData: Partial<PropertyDefinition>
        }): Promise<PropertyDefinition> {
            return new ApiRequest()
                .propertyDefinitionDetail(propertyDefinitionId)
                .update({ data: propertyDefinitionData })
        },
        async delete({ propertyDefinitionId }: { propertyDefinitionId: PropertyDefinition['id'] }): Promise<void> {
            return new ApiRequest().propertyDefinitionDetail(propertyDefinitionId).delete()
        },
        async list({
            limit = EVENT_PROPERTY_DEFINITIONS_PER_PAGE,
            teamId,
            ...params
        }: {
            event_names?: string[]
            excluded_properties?: string[]
            exclude_core_properties?: boolean
            properties?: string[]
            filter_by_event_names?: boolean
            type?: PropertyDefinitionType
            limit?: number
            offset?: number
            search?: string
            teamId?: TeamType['id']
        }): Promise<CountedPaginatedResponse<PropertyDefinition>> {
            return new ApiRequest()
                .propertyDefinitions(teamId)
                .withQueryString(
                    toParams({
                        limit,
                        ...params,
                        ...(params.properties ? { properties: params.properties.join(',') } : {}),
                    })
                )
                .get()
        },
        determineListEndpoint({
            limit = EVENT_PROPERTY_DEFINITIONS_PER_PAGE,
            teamId,
            ...params
        }: {
            event_names?: string[]
            excluded_properties?: string[]
            exclude_core_properties?: boolean
            filter_by_event_names?: boolean
            is_feature_flag?: boolean
            limit?: number
            offset?: number
            search?: string
            teamId?: TeamType['id']
            type?: PropertyDefinitionType
            group_type_index?: number
        }): string {
            return new ApiRequest()
                .propertyDefinitions(teamId)
                .withQueryString(
                    toParams({
                        limit,
                        ...params,
                    })
                )
                .assembleFullUrl()
        },
    },

    sessions: {
        async propertyDefinitions({
            teamId,
            search,
            properties,
        }: {
            teamId?: TeamType['id']
            search?: string
            properties?: string[]
        }): Promise<CountedPaginatedResponse<PropertyDefinition>> {
            return new ApiRequest()
                .sessionPropertyDefinitions(teamId)
                .withQueryString(toParams({ search, ...(properties ? { properties: properties.join(',') } : {}) }))
                .get()
        },
    },

    cohorts: {
        async get(cohortId: CohortType['id']): Promise<CohortType> {
            return await new ApiRequest().cohortsDetail(cohortId).get()
        },
        async create(cohortData: Partial<CohortType>, filterParams?: string): Promise<CohortType> {
            return await new ApiRequest().cohorts().withQueryString(filterParams).create({ data: cohortData })
        },
        async update(
            cohortId: CohortType['id'],
            cohortData: Partial<CohortType>,
            filterParams?: string
        ): Promise<CohortType> {
            return await new ApiRequest()
                .cohortsDetail(cohortId)
                .withQueryString(filterParams)
                .update({ data: cohortData })
        },
        async duplicate(cohortId: CohortType['id']): Promise<CohortType> {
            return await new ApiRequest().cohortsDuplicate(cohortId).get()
        },
        determineDeleteEndpoint(): string {
            return new ApiRequest().cohorts().assembleEndpointUrl()
        },
        determineListUrl(cohortId: number | 'new', params: PersonListParams): string {
            return `/api/cohort/${cohortId}/persons?${toParams(params)}`
        },
        async listPaginated(
            params: {
                limit?: number
                offset?: number
                search?: string
            } = {}
        ): Promise<CountedPaginatedResponse<CohortType>> {
            return await new ApiRequest().cohorts().withQueryString(toParams(params)).get()
        },
    },

    dashboards: {
        async get(id: number): Promise<DashboardType> {
            return new ApiRequest().dashboardsDetail(id).get()
        },

        collaborators: {
            async list(dashboardId: DashboardType['id']): Promise<DashboardCollaboratorType[]> {
                return await new ApiRequest().dashboardCollaborators(dashboardId).get()
            },
            async create(
                dashboardId: DashboardType['id'],
                userUuid: UserType['uuid'],
                level: DashboardPrivilegeLevel
            ): Promise<DashboardCollaboratorType> {
                return await new ApiRequest().dashboardCollaborators(dashboardId).create({
                    data: {
                        user_uuid: userUuid,
                        level,
                    },
                })
            },
            async delete(dashboardId: DashboardType['id'], userUuid: UserType['uuid']): Promise<void> {
                return await new ApiRequest().dashboardCollaboratorsDetail(dashboardId, userUuid).delete()
            },
        },
    },

    dashboardTemplates: {
        async list(params: DashboardTemplateListParams = {}): Promise<PaginatedResponse<DashboardTemplateType>> {
            return await new ApiRequest().dashboardTemplates().withQueryString(toParams(params)).get()
        },

        async get(dashboardTemplateId: DashboardTemplateType['id']): Promise<DashboardTemplateType> {
            return await new ApiRequest().dashboardTemplatesDetail(dashboardTemplateId).get()
        },

        async create(dashboardTemplateData: DashboardTemplateEditorType): Promise<DashboardTemplateType> {
            return await new ApiRequest().dashboardTemplates().create({ data: dashboardTemplateData })
        },

        async update(
            dashboardTemplateId: string,
            dashboardTemplateData: Partial<DashboardTemplateEditorType>
        ): Promise<DashboardTemplateType> {
            return await new ApiRequest()
                .dashboardTemplatesDetail(dashboardTemplateId)
                .update({ data: dashboardTemplateData })
        },

        async delete(dashboardTemplateId: string): Promise<void> {
            // soft delete
            return await new ApiRequest().dashboardTemplatesDetail(dashboardTemplateId).update({
                data: {
                    deleted: true,
                },
            })
        },
        async getSchema(): Promise<Record<string, any>> {
            return await new ApiRequest().dashboardTemplateSchema().get()
        },
        determineSchemaUrl(): string {
            return new ApiRequest().dashboardTemplateSchema().assembleFullUrl()
        },
    },

    experiments: {
        async get(id: number): Promise<Experiment> {
            return new ApiRequest().experimentsDetail(id).get()
        },
        async createExposureCohort(id: number): Promise<{ cohort: CohortType }> {
            return await new ApiRequest().experimentCreateExposureCohort(id).create()
        },
    },

    organizationMembers: {
        async list(params: ListOrganizationMembersParams = {}): Promise<PaginatedResponse<OrganizationMemberType>> {
            return await new ApiRequest().organizationMembers().withQueryString(params).get()
        },

        async listAll(params: ListOrganizationMembersParams = {}): Promise<OrganizationMemberType[]> {
            const url = new ApiRequest().organizationMembers().withQueryString(params).assembleFullUrl()
            return api.loadPaginatedResults<OrganizationMemberType>(url)
        },

        async delete(uuid: OrganizationMemberType['user']['uuid']): Promise<PaginatedResponse<void>> {
            return await new ApiRequest().organizationMember(uuid).delete()
        },

        async update(
            uuid: string,
            data: Partial<Pick<OrganizationMemberType, 'level'>>
        ): Promise<OrganizationMemberType> {
            return new ApiRequest().organizationMember(uuid).update({ data })
        },
        scopedApiKeys: {
            async list(uuid: string): Promise<OrganizationMemberScopedApiKeysResponse> {
                return new ApiRequest().organizationMemberScopedApiKeys(uuid).get()
            },
        },
    },

    resourceAccessPermissions: {
        featureFlags: {
            async create(featureFlagId: number, roleId: RoleType['id']): Promise<FeatureFlagAssociatedRoleType> {
                return await new ApiRequest().featureFlagAccessPermissions(featureFlagId).create({
                    data: {
                        role_id: roleId,
                    },
                })
            },
            async list(featureFlagId: number): Promise<PaginatedResponse<FeatureFlagAssociatedRoleType>> {
                return await new ApiRequest().featureFlagAccessPermissions(featureFlagId).get()
            },

            async delete(
                featureFlagId: number,
                id: FeatureFlagAssociatedRoleType['id']
            ): Promise<PaginatedResponse<FeatureFlagAssociatedRoleType>> {
                return await new ApiRequest().featureFlagAccessPermissionsDetail(featureFlagId, id).delete()
            },
        },
    },

    roles: {
        async get(roleId: RoleType['id']): Promise<RoleType> {
            return await new ApiRequest().rolesDetail(roleId).get()
        },
        async list(params: RolesListParams = {}): Promise<PaginatedResponse<RoleType>> {
            return await new ApiRequest().roles().withQueryString(toParams(params)).get()
        },
        async delete(roleId: RoleType['id']): Promise<void> {
            return await new ApiRequest().rolesDetail(roleId).delete()
        },
        async create(roleName: RoleType['name']): Promise<RoleType> {
            return await new ApiRequest().roles().create({
                data: {
                    name: roleName,
                },
            })
        },
        async update(roleId: RoleType['id'], roleData: Partial<RoleType>): Promise<RoleType> {
            return await new ApiRequest().rolesDetail(roleId).update({ data: roleData })
        },
        members: {
            async list(roleId: RoleType['id']): Promise<PaginatedResponse<RoleMemberType>> {
                return await new ApiRequest().roleMemberships(roleId).get()
            },
            async create(roleId: RoleType['id'], userUuid: UserType['uuid']): Promise<RoleMemberType> {
                return await new ApiRequest().roleMemberships(roleId).create({
                    data: {
                        user_uuid: userUuid,
                    },
                })
            },
            async get(roleId: RoleType['id'], userUuid: UserType['uuid']): Promise<void> {
                return await new ApiRequest().roleMembershipsDetail(roleId, userUuid).get()
            },
            async delete(roleId: RoleType['id'], userUuid: UserType['uuid']): Promise<void> {
                return await new ApiRequest().roleMembershipsDetail(roleId, userUuid).delete()
            },
        },
    },

    persons: {
        async update(id: number, person: Partial<PersonType>): Promise<PersonType> {
            return new ApiRequest().person(id).update({ data: person })
        },
        async updateProperty(id: string, property: string, value: any): Promise<void> {
            return new ApiRequest()
                .person(id)
                .withAction('update_property')
                .create({
                    data: {
                        key: property,
                        value: value,
                    },
                })
        },
        async deleteProperty(id: string, property: string): Promise<void> {
            return new ApiRequest()
                .person(id)
                .withAction('delete_property')
                .create({
                    data: {
                        $unset: property,
                    },
                })
        },
        async list(params: PersonListParams = {}): Promise<CountedPaginatedResponse<PersonType>> {
            return await new ApiRequest().persons().withQueryString(toParams(params)).get()
        },
        determineListUrl(params: PersonListParams = {}): string {
            return new ApiRequest().persons().withQueryString(toParams(params)).assembleFullUrl()
        },
        async resetPersonDistinctId(distinctId: string): Promise<void> {
            return await new ApiRequest()
                .persons()
                .withAction('reset_person_distinct_id')
                .create({
                    data: {
                        distinct_id: distinctId,
                    },
                })
        },
    },

    groups: {
        async list(params: GroupListParams): Promise<CountedPaginatedResponse<Group>> {
            return await new ApiRequest().groups().withQueryString(toParams(params, true)).get()
        },
        async updateProperty(index: number, key: string, property: string, value: any): Promise<void> {
            return new ApiRequest()
                .group(index, key)
                .withAction('update_property')
                .create({
                    data: {
                        key: property,
                        value: value,
                    },
                })
        },
        async deleteProperty(index: number, key: string, property: string): Promise<void> {
            return new ApiRequest()
                .group(index, key)
                .withAction('delete_property')
                .create({
                    data: {
                        $unset: property,
                    },
                })
        },
    },

    search: {
        async list(params: SearchListParams): Promise<SearchResponse> {
            return await new ApiRequest().search().withQueryString(toParams(params, true)).get()
        },
    },

    sharing: {
        async get({
            dashboardId,
            insightId,
            recordingId,
        }: {
            dashboardId?: DashboardType['id']
            insightId?: QueryBasedInsightModel['id']
            recordingId?: SessionRecordingType['id']
        }): Promise<SharingConfigurationType | null> {
            return dashboardId
                ? new ApiRequest().dashboardSharing(dashboardId).get()
                : insightId
                ? new ApiRequest().insightSharing(insightId).get()
                : recordingId
                ? new ApiRequest().recordingSharing(recordingId).get()
                : null
        },

        async update(
            {
                dashboardId,
                insightId,
                recordingId,
            }: {
                dashboardId?: DashboardType['id']
                insightId?: QueryBasedInsightModel['id']
                recordingId?: SessionRecordingType['id']
            },
            data: Partial<SharingConfigurationType>
        ): Promise<SharingConfigurationType | null> {
            return dashboardId
                ? new ApiRequest().dashboardSharing(dashboardId).update({ data })
                : insightId
                ? new ApiRequest().insightSharing(insightId).update({ data })
                : recordingId
                ? new ApiRequest().recordingSharing(recordingId).update({ data })
                : null
        },
    },

    pluginConfigs: {
        async get(id: PluginConfigTypeNew['id']): Promise<PluginConfigWithPluginInfoNew> {
            return await new ApiRequest().pluginConfig(id).get()
        },
        async update(id: PluginConfigTypeNew['id'], data: FormData): Promise<PluginConfigWithPluginInfoNew> {
            return await new ApiRequest().pluginConfig(id).update({ data })
        },
        async create(data: FormData): Promise<PluginConfigWithPluginInfoNew> {
            return await new ApiRequest().pluginConfigs().create({ data })
        },
        async list(): Promise<PaginatedResponse<PluginConfigTypeNew>> {
            return await new ApiRequest().pluginConfigs().get()
        },
        async migrate(id: PluginConfigTypeNew['id']): Promise<HogFunctionType> {
            return await new ApiRequest().pluginConfig(id).withAction('migrate').create()
        },
        async logs(pluginConfigId: number, params: LogEntryRequestParams): Promise<LogEntry[]> {
            const levels = (params.level?.split(',') ?? []).filter((x) => x !== 'WARNING')
            const response = await new ApiRequest()
                .pluginConfig(pluginConfigId)
                .withAction('logs')
                .withQueryString(
                    toParams(
                        {
                            limit: LOGS_PORTION_LIMIT,
                            type_filter: levels,
                            search: params.search,
                            before: params.before,
                            after: params.after,
                        },
                        true
                    )
                )
                .get()

            const results = response.results.map((entry: PluginLogEntry) => ({
                log_source_id: `${entry.plugin_config_id}`,
                instance_id: entry.source,
                timestamp: entry.timestamp,
                level: entry.type,
                message: entry.message,
            }))

            return results
        },
    },
    hog: {
        async create(hog: string, locals?: any[], inRepl?: boolean): Promise<HogCompileResponse> {
            return await new ApiRequest().hog().create({ data: { hog, locals, in_repl: inRepl || false } })
        },
    },
    hogFunctions: {
        async list({
            filter_groups,
            types,
            kinds,
            excludeKinds,
        }: {
            filter_groups?: CyclotronJobFiltersType[]
            types?: HogFunctionTypeType[]
            kinds?: HogFunctionKind[]
            excludeKinds?: HogFunctionKind[]
        }): Promise<PaginatedResponse<HogFunctionType>> {
            return await new ApiRequest()
                .hogFunctions()
                .withQueryString({
                    filter_groups,
                    // NOTE: The API expects "type" as thats the DB level name
                    ...(types ? { type: types.join(',') } : {}),
                    ...(kinds ? { kind: kinds.join(',') } : {}),
                    ...(excludeKinds ? { exclude_kind: excludeKinds.join(',') } : {}),
                })
                .get()
        },
        async get(id: HogFunctionType['id']): Promise<HogFunctionType> {
            return await new ApiRequest().hogFunction(id).get()
        },
        async create(data: Partial<HogFunctionType>): Promise<HogFunctionType> {
            return await new ApiRequest().hogFunctions().create({ data })
        },
        async update(id: HogFunctionType['id'], data: Partial<HogFunctionType>): Promise<HogFunctionType> {
            return await new ApiRequest().hogFunction(id).update({ data })
        },
        async sendBroadcast(id: HogFunctionType['id']): Promise<HogFunctionType> {
            return await new ApiRequest().hogFunction(id).withAction('broadcast').create()
        },
        async logs(
            id: HogFunctionType['id'],
            params: LogEntryRequestParams = {}
        ): Promise<PaginatedResponse<LogEntry>> {
            return await new ApiRequest().hogFunction(id).withAction('logs').withQueryString(params).get()
        },
        async metrics(
            id: HogFunctionType['id'],
            params: AppMetricsV2RequestParams = {}
        ): Promise<AppMetricsV2Response> {
            return await new ApiRequest().hogFunction(id).withAction('metrics').withQueryString(params).get()
        },
        async metricsTotals(
            id: HogFunctionType['id'],
            params: Partial<AppMetricsV2RequestParams> = {}
        ): Promise<AppMetricsTotalsV2Response> {
            return await new ApiRequest().hogFunction(id).withAction('metrics/totals').withQueryString(params).get()
        },
        async listTemplates(params: {
            types: HogFunctionTypeType[]
            db_templates?: boolean
        }): Promise<PaginatedResponse<HogFunctionTemplateType>> {
            const finalParams = {
                ...params,
                limit: 500,
                types: params.types.join(','),
            }

            return new ApiRequest().hogFunctionTemplates().withQueryString(finalParams).get()
        },
        async getTemplate(id: HogFunctionTemplateType['id'], db_templates?: boolean): Promise<HogFunctionTemplateType> {
            return await new ApiRequest().hogFunctionTemplate(id).withQueryString({ db_templates }).get()
        },

        async listIcons(params: { query?: string } = {}): Promise<HogFunctionIconResponse[]> {
            return await new ApiRequest().hogFunctions().withAction('icons').withQueryString(params).get()
        },

        async createTestInvocation(
            id: HogFunctionType['id'],
            data: {
                configuration: Record<string, any>
                mock_async_functions: boolean
                globals?: any
                clickhouse_event?: any
                invocation_id?: string
            }
        ): Promise<CyclotronJobTestInvocationResult> {
            return await new ApiRequest().hogFunction(id).withAction('invocations').create({ data })
        },

        async getStatus(id: HogFunctionType['id']): Promise<HogFunctionStatus> {
            return await new ApiRequest().hogFunction(id).withAction('status').get()
        },
        async rearrange(orders: Record<string, number>): Promise<HogFunctionType[]> {
            return await new ApiRequest().hogFunctions().withAction('rearrange').update({ data: { orders } })
        },
    },

    links: {
        async list(
            args: {
                limit?: number
                offset?: number
                search?: string
            } = {
                limit: LINK_PAGE_SIZE,
            }
        ): Promise<CountedPaginatedResponse<LinkType>> {
            return await new ApiRequest().links().withQueryString(args).get()
        },
        async get(id: LinkType['id']): Promise<LinkType> {
            return await new ApiRequest().link(id).get()
        },
        async create(data: Partial<LinkType>): Promise<LinkType> {
            return await new ApiRequest().links().create({ data })
        },
        async update(id: LinkType['id'], data: Partial<LinkType>): Promise<LinkType> {
            return await new ApiRequest().link(id).update({ data })
        },
        async delete(id: LinkType['id']): Promise<void> {
            await new ApiRequest().link(id).delete()
        },
    },

    annotations: {
        async get(annotationId: RawAnnotationType['id']): Promise<RawAnnotationType> {
            return await new ApiRequest().annotation(annotationId).get()
        },
        async update(
            annotationId: RawAnnotationType['id'],
            data: Pick<RawAnnotationType, 'date_marker' | 'scope' | 'content' | 'dashboard_item' | 'dashboard_id'>
        ): Promise<RawAnnotationType> {
            return await new ApiRequest().annotation(annotationId).update({ data })
        },
        async list(params?: { limit?: number; offset?: number }): Promise<PaginatedResponse<RawAnnotationType>> {
            return await new ApiRequest()
                .annotations()
                .withQueryString({
                    limit: params?.limit,
                    offset: params?.offset,
                })
                .get()
        },
        async create(
            data: Pick<RawAnnotationType, 'date_marker' | 'scope' | 'content' | 'dashboard_item' | 'dashboard_id'>
        ): Promise<RawAnnotationType> {
            return await new ApiRequest().annotations().create({ data })
        },
        determineDeleteEndpoint(): string {
            return new ApiRequest().annotations().assembleEndpointUrl()
        },
    },

    errorTracking: {
        async getIssue(id: ErrorTrackingIssue['id'], fingerprint?: string): Promise<ErrorTrackingRelationalIssue> {
            return await new ApiRequest().errorTrackingIssue(id).withQueryString(toParams({ fingerprint })).get()
        },

        async updateIssue(
            id: ErrorTrackingIssue['id'],
            data: Partial<Pick<ErrorTrackingIssue, 'status' | 'name'>>
        ): Promise<ErrorTrackingRelationalIssue> {
            return await new ApiRequest().errorTrackingIssue(id).update({ data })
        },

        async assignIssue(
            id: ErrorTrackingIssue['id'],
            assignee: ErrorTrackingIssue['assignee']
        ): Promise<{ content: string }> {
            return await new ApiRequest().errorTrackingAssignIssue(id).update({ data: { assignee } })
        },

        async bulkMarkStatus(
            ids: ErrorTrackingIssue['id'][],
            status: ErrorTrackingIssue['status']
        ): Promise<{ content: string }> {
            return await new ApiRequest()
                .errorTrackingIssueBulk()
                .create({ data: { action: 'set_status', ids, status: status } })
        },

        async bulkAssign(
            ids: ErrorTrackingIssue['id'][],
            assignee: ErrorTrackingIssue['assignee']
        ): Promise<{ content: string }> {
            return await new ApiRequest().errorTrackingIssueBulk().create({ data: { action: 'assign', ids, assignee } })
        },

        async mergeInto(
            primaryIssueId: ErrorTrackingIssue['id'],
            mergingIssueIds: ErrorTrackingIssue['id'][]
        ): Promise<{ content: string }> {
            return await new ApiRequest()
                .errorTrackingIssueMerge(primaryIssueId)
                .create({ data: { ids: mergingIssueIds } })
        },

        symbolSets: {
            async list({
                status,
                offset = 0,
                limit = 100,
            }: {
                status?: SymbolSetStatusFilter
                offset: number
                limit: number
            }): Promise<CountedPaginatedResponse<ErrorTrackingSymbolSet>> {
                const queryString = { order_by: '-created_at', status, offset, limit }
                return await new ApiRequest().errorTrackingSymbolSets().withQueryString(toParams(queryString)).get()
            },

            async update(id: ErrorTrackingSymbolSet['id'], data: FormData): Promise<void> {
                return await new ApiRequest().errorTrackingSymbolSet(id).update({ data })
            },

            async delete(id: ErrorTrackingSymbolSet['id']): Promise<void> {
                return await new ApiRequest().errorTrackingSymbolSet(id).delete()
            },
        },

        async symbolSetStackFrames(
            id: ErrorTrackingSymbolSet['id']
        ): Promise<{ results: ErrorTrackingStackFrameRecord[] }> {
            return await new ApiRequest().errorTrackingStackFrames().create({ data: { symbol_set: id } })
        },

        async stackFrames(
            raw_ids: ErrorTrackingStackFrame['raw_id'][]
        ): Promise<{ results: ErrorTrackingStackFrameRecord[] }> {
            return await new ApiRequest().errorTrackingStackFrames().create({ data: { raw_ids: raw_ids } })
        },

        async rules(ruleType: ErrorTrackingRuleType): Promise<{ results: ErrorTrackingRule[] }> {
            return await new ApiRequest().errorTrackingRules(ruleType).get()
        },

        async createRule(
            ruleType: ErrorTrackingRuleType,
            { id: _, ...data }: ErrorTrackingRule
        ): Promise<ErrorTrackingRule> {
            return await new ApiRequest().errorTrackingRules(ruleType).create({ data })
        },

        async updateRule(ruleType: ErrorTrackingRuleType, { id, ...data }: ErrorTrackingRule): Promise<void> {
            return await new ApiRequest().errorTrackingRule(ruleType, id).update({ data })
        },

        async deleteRule(ruleType: ErrorTrackingRuleType, id: ErrorTrackingRule['id']): Promise<void> {
            return await new ApiRequest().errorTrackingRule(ruleType, id).delete()
        },
    },

    userGroups: {
        async list(): Promise<{ results: UserGroup[] }> {
            return await new ApiRequest().userGroups().get()
        },

        async delete(id: UserGroup['id']): Promise<void> {
            return await new ApiRequest().userGroup(id).delete()
        },

        async create(name: UserGroup['name']): Promise<UserGroup> {
            return await new ApiRequest().userGroups().create({ data: { name } })
        },

        async addMember(id: UserGroup['id'], userId: UserBasicType['id']): Promise<UserGroup> {
            return await new ApiRequest().userGroupAddMember(id).create({ data: { userId } })
        },

        async removeMember(id: UserGroup['id'], userId: UserBasicType['id']): Promise<UserGroup> {
            return await new ApiRequest().userGroupRemoveMember(id).create({ data: { userId } })
        },
    },

    recordings: {
        async list(params: RecordingsQuery): Promise<RecordingsQueryResponse> {
            return await new ApiRequest().recordings().withQueryString(toParams(params)).get()
        },
        async getMatchingEvents(params: string): Promise<{ results: string[] }> {
            return await new ApiRequest().recordingMatchingEvents().withQueryString(params).get()
        },
        async get(
            recordingId: SessionRecordingType['id'],
            params: Record<string, any> = {}
        ): Promise<SessionRecordingType> {
            return await new ApiRequest().recording(recordingId).withQueryString(toParams(params)).get()
        },
        async update(
            recordingId: SessionRecordingType['id'],
            data: Partial<SessionRecordingUpdateType>
        ): Promise<SessionRecordingType> {
            return await new ApiRequest().recording(recordingId).update({ data })
        },

        async persist(recordingId: SessionRecordingType['id']): Promise<{ success: boolean }> {
            return await new ApiRequest().recording(recordingId).withAction('persist').create()
        },

        async summarizeStream(recordingId: SessionRecordingType['id']): Promise<Response> {
            return await api.createResponse(
                new ApiRequest().recording(recordingId).withAction('summarize').assembleFullUrl(),
                // No data to provide except for the recording id.
                // Could be extended later with the state of the filters to better understand the user's intent.
                undefined,
                // TODO: Understand if I need to provide any signal data here
                {}
            )
        },

        async similarRecordings(recordingId: SessionRecordingType['id']): Promise<[string, number][]> {
            return await new ApiRequest().recording(recordingId).withAction('similar_sessions').get()
        },

        async delete(recordingId: SessionRecordingType['id']): Promise<{ success: boolean }> {
            return await new ApiRequest().recording(recordingId).delete()
        },

        async listSnapshotSources(
            recordingId: SessionRecordingType['id'],
            params: Record<string, any> = {}
        ): Promise<SessionRecordingSnapshotResponse> {
            if (params.source) {
                throw new Error('source parameter is not allowed in listSnapshotSources, this is a development error')
            }
            return await new ApiRequest().recording(recordingId).withAction('snapshots').withQueryString(params).get()
        },

        async getSnapshots(
            recordingId: SessionRecordingType['id'],
            params: SessionRecordingSnapshotParams
        ): Promise<string[]> {
            const response = await new ApiRequest()
                .recording(recordingId)
                .withAction('snapshots')
                .withQueryString(params)
                .getResponse()

            const contentBuffer = new Uint8Array(await response.arrayBuffer())
            try {
                const textDecoder = new TextDecoder()
                const textLines = textDecoder.decode(contentBuffer)

                if (textLines) {
                    return textLines.split('\n')
                }
            } catch (e) {
                // we assume it is gzipped, swallow the error, and carry on below
            }
            return []
        },

        async listPlaylists(params: string): Promise<SavedSessionRecordingPlaylistsResult> {
            return await new ApiRequest().recordingPlaylists().withQueryString(params).get()
        },
        async getPlaylist(playlistId: SessionRecordingPlaylistType['short_id']): Promise<SessionRecordingPlaylistType> {
            return await new ApiRequest().recordingPlaylist(playlistId).get()
        },
        async playlistViewed(playlistId: SessionRecordingPlaylistType['short_id']): Promise<void> {
            return await new ApiRequest().recordingPlaylist(playlistId).withAction('playlist_viewed').create()
        },
        async createPlaylist(playlist: Partial<SessionRecordingPlaylistType>): Promise<SessionRecordingPlaylistType> {
            return await new ApiRequest().recordingPlaylists().create({ data: playlist })
        },
        async updatePlaylist(
            playlistId: SessionRecordingPlaylistType['short_id'],
            playlist: Partial<SessionRecordingPlaylistType>
        ): Promise<SessionRecordingPlaylistType> {
            return await new ApiRequest().recordingPlaylist(playlistId).update({ data: playlist })
        },

        async listPlaylistRecordings(
            playlistId: SessionRecordingPlaylistType['short_id'],
            params: Record<string, any> = {}
        ): Promise<RecordingsQueryResponse> {
            return await new ApiRequest()
                .recordingPlaylist(playlistId)
                .withAction('recordings')
                .withQueryString(toParams(params))
                .get()
        },

        async addRecordingToPlaylist(
            playlistId: SessionRecordingPlaylistType['short_id'],
            session_recording_id: SessionRecordingType['id']
        ): Promise<SessionRecordingPlaylistType> {
            return await new ApiRequest()
                .recordingPlaylist(playlistId)
                .withAction('recordings')
                .withAction(session_recording_id)
                .create()
        },

        async removeRecordingFromPlaylist(
            playlistId: SessionRecordingPlaylistType['short_id'],
            session_recording_id: SessionRecordingType['id']
        ): Promise<SessionRecordingPlaylistType> {
            return await new ApiRequest()
                .recordingPlaylist(playlistId)
                .withAction('recordings')
                .withAction(session_recording_id)
                .delete()
        },

        async aiRegex(regex: string): Promise<{ result: string; data: any }> {
            return await new ApiRequest().recordings().withAction('ai/regex').create({ data: { regex } })
        },

        async getSimilarRecordings(
            session_recording_id: SessionRecordingType['id']
        ): Promise<{ count: number; results: string[] }> {
            return await new ApiRequest().recording(session_recording_id).withAction('analyze/similar').get()
        },
    },

    notebooks: {
        async get(
            notebookId: NotebookType['short_id'],
            params: Record<string, any> = {},
            headers: Record<string, any> = {}
        ): Promise<NotebookType> {
            return await new ApiRequest().notebook(notebookId).withQueryString(toParams(params)).get({
                headers,
            })
        },
        async update(
            notebookId: NotebookType['short_id'],
            data: Partial<Pick<NotebookType, 'version' | 'content' | 'text_content' | 'title' | '_create_in_folder'>>
        ): Promise<NotebookType> {
            return await new ApiRequest().notebook(notebookId).update({ data })
        },
        async list(
            params: {
                contains?: NotebookNodeResource[]
                created_by?: UserBasicType['uuid']
                search?: string
                order?: string
                offset?: number
                limit?: number
            } = {}
        ): Promise<CountedPaginatedResponse<NotebookListItemType>> {
            // TODO attrs could be a union of types like NotebookNodeRecordingAttributes
            const apiRequest = new ApiRequest().notebooks()
            const { contains, ...queryParams } = objectClean(params)

            const newQueryParams: Omit<typeof params, 'contains'> & { contains?: string } = queryParams
            if (contains?.length) {
                const containsString =
                    contains
                        .map(({ type, attrs }) => {
                            const target = type.replace(/^ph-/, '')
                            const match = attrs['id'] ? `:${attrs['id']}` : ''
                            return `${target}${match}`
                        })
                        .join(',') || undefined

                newQueryParams['contains'] = containsString
            }

            return await apiRequest.withQueryString(newQueryParams).get()
        },
        async recordingComments(recordingId: string): Promise<{ results: RecordingComment[] }> {
            return await new ApiRequest()
                .notebooks()
                .withAction('recording_comments')
                .withQueryString({ recording_id: recordingId })
                .get()
        },
        async create(
            data?: Pick<NotebookType, 'content' | 'text_content' | 'title' | '_create_in_folder'>
        ): Promise<NotebookType> {
            return await new ApiRequest().notebooks().create({ data })
        },
        async delete(notebookId: NotebookType['short_id']): Promise<NotebookType> {
            return await new ApiRequest().notebook(notebookId).delete()
        },
    },

    batchExports: {
        async list(params: Record<string, any> = {}): Promise<CountedPaginatedResponse<BatchExportConfiguration>> {
            return await new ApiRequest().batchExports().withQueryString(toParams(params)).get()
        },
        async get(id: BatchExportConfiguration['id']): Promise<BatchExportConfiguration> {
            return await new ApiRequest().batchExport(id).get()
        },
        async update(
            id: BatchExportConfiguration['id'],
            data: Partial<BatchExportConfiguration>
        ): Promise<BatchExportConfiguration> {
            return await new ApiRequest().batchExport(id).update({ data })
        },
        async create(data?: Partial<BatchExportConfiguration>): Promise<BatchExportConfiguration> {
            return await new ApiRequest().batchExports().create({ data })
        },
        async delete(id: BatchExportConfiguration['id']): Promise<BatchExportConfiguration> {
            return await new ApiRequest().batchExport(id).delete()
        },
        async pause(id: BatchExportConfiguration['id']): Promise<BatchExportConfiguration> {
            return await new ApiRequest().batchExport(id).withAction('pause').create()
        },
        async unpause(id: BatchExportConfiguration['id']): Promise<BatchExportConfiguration> {
            return await new ApiRequest().batchExport(id).withAction('unpause').create()
        },
        async listRuns(
            id: BatchExportConfiguration['id'],
            params: Record<string, any> = {}
        ): Promise<PaginatedResponse<RawBatchExportRun>> {
            return await new ApiRequest().batchExportRuns(id).withQueryString(toParams(params)).get()
        },
        async createBackfill(
            id: BatchExportConfiguration['id'],
            data: Pick<BatchExportConfiguration, 'start_at' | 'end_at'>
        ): Promise<BatchExportRun> {
            return await new ApiRequest().batchExport(id).withAction('backfill').create({ data })
        },
        async listBackfills(
            id: BatchExportConfiguration['id'],
            params: Record<string, any> = {}
        ): Promise<PaginatedResponse<RawBatchExportBackfill>> {
            return await new ApiRequest().batchExportBackfills(id).withQueryString(toParams(params)).get()
        },
        async cancelBackfill(
            id: BatchExportConfiguration['id'],
            backfillId: BatchExportBackfill['id'],
            teamId?: TeamType['id']
        ): Promise<BatchExportBackfill> {
            return await new ApiRequest().batchExportBackfill(id, backfillId, teamId).withAction('cancel').create()
        },
        async retryRun(
            id: BatchExportConfiguration['id'],
            runId: BatchExportRun['id'],
            teamId?: TeamType['id']
        ): Promise<BatchExportRun> {
            return await new ApiRequest().batchExportRun(id, runId, teamId).withAction('retry').create()
        },
        async cancelRun(
            id: BatchExportConfiguration['id'],
            runId: BatchExportRun['id'],
            teamId?: TeamType['id']
        ): Promise<BatchExportRun> {
            return await new ApiRequest().batchExportRun(id, runId, teamId).withAction('cancel').create()
        },
        async logs(
            id: BatchExportConfiguration['id'],
            params: LogEntryRequestParams = {}
        ): Promise<PaginatedResponse<LogEntry>> {
            return await new ApiRequest().batchExport(id).withAction('logs').withQueryString(params).get()
        },
        async test(destination: BatchExportService['type']): Promise<BatchExportConfigurationTest> {
            return await new ApiRequest().batchExports().withAction('test').withQueryString({ destination }).get()
        },
        async runTestStep(
            id: BatchExportConfiguration['id'],
            step: number,
            data: Record<string, any>
        ): Promise<BatchExportConfigurationTestStep> {
            return await new ApiRequest()
                .batchExport(id)
                .withAction('run_test_step')
                .create({ data: { ...{ step: step }, ...data } })
        },
        async runTestStepNew(step: number, data: Record<string, any>): Promise<BatchExportConfigurationTestStep> {
            return await new ApiRequest()
                .batchExports()
                .withAction('run_test_step_new')
                .create({ data: { ...{ step: step }, ...data } })
        },
    },

    earlyAccessFeatures: {
        async get(featureId: EarlyAccessFeatureType['id']): Promise<EarlyAccessFeatureType> {
            return await new ApiRequest().earlyAccessFeature(featureId).get()
        },
        async create(data: NewEarlyAccessFeatureType): Promise<EarlyAccessFeatureType> {
            return await new ApiRequest().earlyAccessFeatures().create({ data })
        },
        async delete(featureId: EarlyAccessFeatureType['id']): Promise<void> {
            await new ApiRequest().earlyAccessFeature(featureId).delete()
        },
        async update(
            featureId: EarlyAccessFeatureType['id'],
            data: Pick<EarlyAccessFeatureType, 'name' | 'description' | 'stage' | 'documentation_url'>
        ): Promise<EarlyAccessFeatureType> {
            return await new ApiRequest().earlyAccessFeature(featureId).update({ data })
        },
        async list(): Promise<PaginatedResponse<EarlyAccessFeatureType>> {
            return await new ApiRequest().earlyAccessFeatures().get()
        },
    },

    userInterviews: {
        async list(): Promise<PaginatedResponse<UserInterviewType>> {
            return await new ApiRequest().userInterviews().get()
        },
        async get(id: UserInterviewType['id']): Promise<UserInterviewType> {
            return await new ApiRequest().userInterview(id).get()
        },
        async update(
            id: UserInterviewType['id'],
            data: Pick<UserInterviewType, 'summary'>
        ): Promise<UserInterviewType> {
            return await new ApiRequest().userInterview(id).update({ data })
        },
    },

    surveys: {
        async list(
            args: {
                limit?: number
                offset?: number
                search?: string
            } = {
                limit: SURVEY_PAGE_SIZE,
            }
        ): Promise<CountedPaginatedResponse<Survey>> {
            return await new ApiRequest().surveys().withQueryString(args).get()
        },
        async get(surveyId: Survey['id']): Promise<Survey> {
            return await new ApiRequest().survey(surveyId).get()
        },
        async create(data: Partial<Survey>): Promise<Survey> {
            return await new ApiRequest().surveys().create({ data })
        },
        async delete(surveyId: Survey['id']): Promise<void> {
            await new ApiRequest().survey(surveyId).delete()
        },
        async update(surveyId: Survey['id'], data: Partial<Survey>): Promise<Survey> {
            return await new ApiRequest().survey(surveyId).update({ data })
        },
        async getResponsesCount(): Promise<{ [key: string]: number }> {
            return await new ApiRequest().surveysResponsesCount().get()
        },
        async summarize_responses(
            surveyId: Survey['id'],
            questionIndex: number | undefined,
            questionId: string | undefined
        ): Promise<any> {
            const apiRequest = new ApiRequest().survey(surveyId).withAction('summarize_responses')
            const queryParams: Record<string, string> = {}

            if (questionIndex !== undefined) {
                queryParams['question_index'] = questionIndex.toString()
            }
            if (questionId !== undefined) {
                queryParams['question_id'] = questionId
            }
            return await apiRequest.withQueryString(queryParams).create()
        },
        async getSurveyStats({
            surveyId,
            dateFrom = null,
            dateTo = null,
        }: {
            surveyId: Survey['id']
            dateFrom?: string | null
            dateTo?: string | null
        }): Promise<
            SurveyStatsResponse & {
                survey_id: string
                start_date: string
                end_date?: string
            }
        > {
            const apiRequest = new ApiRequest().survey(surveyId).withAction('stats')
            const queryParams: Record<string, string> = {}
            if (dateFrom) {
                queryParams['date_from'] = dateFrom
            }
            if (dateTo) {
                queryParams['date_to'] = dateTo
            }

            return await apiRequest.withQueryString(queryParams).get()
        },
        async getGlobalSurveyStats({
            dateFrom = null,
            dateTo = null,
        }: {
            dateFrom?: string | null
            dateTo?: string | null
        }): Promise<SurveyStatsResponse> {
            const apiRequest = new ApiRequest().surveys().withAction('stats')
            const queryParams: Record<string, string> = {}
            if (dateFrom) {
                queryParams['date_from'] = dateFrom
            }
            if (dateTo) {
                queryParams['date_to'] = dateTo
            }
            return await apiRequest.get()
        },
    },

    dataWarehouseTables: {
        async list(): Promise<PaginatedResponse<DataWarehouseTable>> {
            return await new ApiRequest().dataWarehouseTables().get()
        },
        async get(tableId: DataWarehouseTable['id']): Promise<DataWarehouseTable> {
            return await new ApiRequest().dataWarehouseTable(tableId).get()
        },
        async create(data: Partial<DataWarehouseTable>): Promise<DataWarehouseTable> {
            return await new ApiRequest().dataWarehouseTables().create({ data })
        },
        async delete(tableId: DataWarehouseTable['id']): Promise<void> {
            await new ApiRequest().dataWarehouseTable(tableId).delete()
        },
        async update(
            tableId: DataWarehouseTable['id'],
            data: Pick<DataWarehouseTable, 'name'>
        ): Promise<DataWarehouseTable> {
            return await new ApiRequest().dataWarehouseTable(tableId).update({ data })
        },
        async updateSchema(
            tableId: DataWarehouseTable['id'],
            updates: Record<string, DatabaseSerializedFieldType>
        ): Promise<void> {
            await new ApiRequest().dataWarehouseTable(tableId).withAction('update_schema').create({ data: { updates } })
        },
        async refreshSchema(tableId: DataWarehouseTable['id']): Promise<void> {
            await new ApiRequest().dataWarehouseTable(tableId).withAction('refresh_schema').create()
        },
    },

    dataWarehouseSavedQueries: {
        async list(): Promise<PaginatedResponse<DataWarehouseSavedQuery>> {
            return await new ApiRequest().dataWarehouseSavedQueries().get()
        },
        async get(viewId: DataWarehouseSavedQuery['id']): Promise<DataWarehouseSavedQuery> {
            return await new ApiRequest().dataWarehouseSavedQuery(viewId).get()
        },
        async create(data: Partial<DataWarehouseSavedQuery> & { types: string[][] }): Promise<DataWarehouseSavedQuery> {
            return await new ApiRequest().dataWarehouseSavedQueries().create({ data })
        },
        async delete(viewId: DataWarehouseSavedQuery['id']): Promise<void> {
            await new ApiRequest().dataWarehouseSavedQuery(viewId).delete()
        },
        async update(
            viewId: DataWarehouseSavedQuery['id'],
            data: Partial<DataWarehouseSavedQuery> & { types: string[][]; edited_history_id?: string }
        ): Promise<DataWarehouseSavedQuery> {
            return await new ApiRequest().dataWarehouseSavedQuery(viewId).update({ data })
        },
        async run(viewId: DataWarehouseSavedQuery['id']): Promise<void> {
            return await new ApiRequest().dataWarehouseSavedQuery(viewId).withAction('run').create()
        },
        async cancel(viewId: DataWarehouseSavedQuery['id']): Promise<void> {
            return await new ApiRequest().dataWarehouseSavedQuery(viewId).withAction('cancel').create()
        },
        async revertMaterialization(viewId: DataWarehouseSavedQuery['id']): Promise<void> {
            return await new ApiRequest().dataWarehouseSavedQuery(viewId).withAction('revert_materialization').create()
        },
        async ancestors(viewId: DataWarehouseSavedQuery['id'], level?: number): Promise<Record<string, string[]>> {
            return await new ApiRequest()
                .dataWarehouseSavedQuery(viewId)
                .withAction('ancestors')
                .create({ data: { level } })
        },
        async descendants(viewId: DataWarehouseSavedQuery['id'], level?: number): Promise<Record<string, string[]>> {
            return await new ApiRequest()
                .dataWarehouseSavedQuery(viewId)
                .withAction('descendants')
                .create({ data: { level } })
        },
        dataWarehouseDataModelingJobs: {
            async list(
                savedQueryId: DataWarehouseSavedQuery['id'],
                pageSize: number,
                offset: number
            ): Promise<PaginatedResponse<DataModelingJob>> {
                return await new ApiRequest().dataWarehouseDataModelingJobs(savedQueryId, pageSize, offset).get()
            },
        },
    },
    externalDataSources: {
        async list(options?: ApiMethodOptions | undefined): Promise<PaginatedResponse<ExternalDataSource>> {
            return await new ApiRequest().externalDataSources().get(options)
        },
        async get(sourceId: ExternalDataSource['id']): Promise<ExternalDataSource> {
            return await new ApiRequest().externalDataSource(sourceId).get()
        },
        async create(data: Partial<ExternalDataSourceCreatePayload>): Promise<{ id: string }> {
            return await new ApiRequest().externalDataSources().create({ data })
        },
        async delete(sourceId: ExternalDataSource['id']): Promise<void> {
            await new ApiRequest().externalDataSource(sourceId).delete()
        },
        async reload(sourceId: ExternalDataSource['id']): Promise<void> {
            await new ApiRequest().externalDataSource(sourceId).withAction('reload').create()
        },
        async update(
            sourceId: ExternalDataSource['id'],
            data: Partial<ExternalDataSource>
        ): Promise<ExternalDataSource> {
            return await new ApiRequest().externalDataSource(sourceId).update({ data })
        },
        async database_schema(
            source_type: ExternalDataSourceType,
            payload: Record<string, any>
        ): Promise<ExternalDataSourceSyncSchema[]> {
            return await new ApiRequest()
                .externalDataSources()
                .withAction('database_schema')
                .create({ data: { source_type, ...payload } })
        },
        async source_prefix(
            source_type: ExternalDataSourceType,
            prefix: string
        ): Promise<ExternalDataSourceSyncSchema[]> {
            return await new ApiRequest()
                .externalDataSources()
                .withAction('source_prefix')
                .create({ data: { source_type, prefix } })
        },
        async jobs(
            sourceId: ExternalDataSource['id'],
            before: string | null,
            after: string | null
        ): Promise<ExternalDataJob[]> {
            return await new ApiRequest()
                .externalDataSource(sourceId)
                .withAction('jobs')
                .withQueryString({ before, after })
                .get()
        },
    },

    externalDataSchemas: {
        async update(
            schemaId: ExternalDataSourceSchema['id'],
            data: Partial<ExternalDataSourceSchema>
        ): Promise<ExternalDataSourceSchema> {
            return await new ApiRequest().externalDataSourceSchema(schemaId).update({ data })
        },
        async reload(schemaId: ExternalDataSourceSchema['id']): Promise<void> {
            await new ApiRequest().externalDataSourceSchema(schemaId).withAction('reload').create()
        },
        async resync(schemaId: ExternalDataSourceSchema['id']): Promise<void> {
            await new ApiRequest().externalDataSourceSchema(schemaId).withAction('resync').create()
        },
        async incremental_fields(schemaId: ExternalDataSourceSchema['id']): Promise<SchemaIncrementalFieldsResponse> {
            return await new ApiRequest().externalDataSourceSchema(schemaId).withAction('incremental_fields').create()
        },
        async delete_data(schemaId: ExternalDataSourceSchema['id']): Promise<SchemaIncrementalFieldsResponse> {
            return await new ApiRequest().externalDataSourceSchema(schemaId).withAction('delete_data').delete()
        },
        async logs(
            schemaId: ExternalDataSourceSchema['id'],
            params: LogEntryRequestParams = {}
        ): Promise<PaginatedResponse<LogEntry>> {
            return await new ApiRequest()
                .externalDataSourceSchema(schemaId)
                .withAction('logs')
                .withQueryString(params)
                .get()
        },
    },
    fixHogQLErrors: {
        async fix(query: string, error?: string): Promise<Record<string, any>> {
            return await new ApiRequest().fixHogQLErrors().create({ data: { query, error } })
        },
    },

    dataWarehouseViewLinks: {
        async list(): Promise<PaginatedResponse<DataWarehouseViewLink>> {
            return await new ApiRequest().dataWarehouseViewLinks().get()
        },
        async get(viewLinkId: DataWarehouseViewLink['id']): Promise<DataWarehouseViewLink> {
            return await new ApiRequest().dataWarehouseViewLink(viewLinkId).get()
        },
        async create(data: Partial<DataWarehouseViewLink>): Promise<DataWarehouseViewLink> {
            return await new ApiRequest().dataWarehouseViewLinks().create({ data })
        },
        async delete(viewId: DataWarehouseViewLink['id']): Promise<void> {
            await new ApiRequest().dataWarehouseViewLink(viewId).delete()
        },
        determineDeleteEndpoint(): string {
            return new ApiRequest().dataWarehouseViewLinks().assembleEndpointUrl()
        },
        async update(
            viewId: DataWarehouseViewLink['id'],
            data: Pick<
                DataWarehouseViewLink,
                | 'source_table_name'
                | 'source_table_key'
                | 'joining_table_name'
                | 'joining_table_key'
                | 'field_name'
                | 'configuration'
            >
        ): Promise<DataWarehouseViewLink> {
            return await new ApiRequest().dataWarehouseViewLink(viewId).update({ data })
        },
    },

    queryTabState: {
        async create(data: Partial<QueryTabState>): Promise<QueryTabState> {
            return await new ApiRequest().queryTabState().create({ data })
        },
        async get(id: QueryTabState['id']): Promise<QueryTabState> {
            return await new ApiRequest().queryTabStateDetail(id).get()
        },
        async update(id: QueryTabState['id'], data: Partial<QueryTabState>): Promise<QueryTabState> {
            return await new ApiRequest().queryTabStateDetail(id).update({ data })
        },
        async delete(id: QueryTabState['id']): Promise<void> {
            await new ApiRequest().queryTabStateDetail(id).delete()
        },
        async user(userId: UserType['uuid']): Promise<QueryTabState> {
            return await new ApiRequest().queryTabStateUser().withQueryString({ user_id: userId }).get()
        },
    },
    upstream: {
        async get(modelId: string): Promise<LineageGraph> {
            return await new ApiRequest().upstream(modelId).get()
        },
    },
    insightVariables: {
        async list(options?: ApiMethodOptions | undefined): Promise<PaginatedResponse<Variable>> {
            return await new ApiRequest().insightVariables().get(options)
        },
        async create(data: Partial<Variable>): Promise<Variable> {
            return await new ApiRequest().insightVariables().create({ data })
        },
        async update(variableId: string, data: Partial<Variable>): Promise<Variable> {
            return await new ApiRequest().insightVariable(variableId).update({ data })
        },
        async delete(variableId: string): Promise<void> {
            await new ApiRequest().insightVariable(variableId).delete()
        },
    },

    subscriptions: {
        async get(subscriptionId: SubscriptionType['id']): Promise<SubscriptionType> {
            return await new ApiRequest().subscription(subscriptionId).get()
        },
        async create(data: Partial<SubscriptionType>): Promise<SubscriptionType> {
            return await new ApiRequest().subscriptions().create({ data })
        },
        async update(
            subscriptionId: SubscriptionType['id'],
            data: Partial<SubscriptionType>
        ): Promise<SubscriptionType> {
            return await new ApiRequest().subscription(subscriptionId).update({ data })
        },
        async list({
            insightId,
            dashboardId,
        }: {
            insightId?: number
            dashboardId?: number
        }): Promise<PaginatedResponse<SubscriptionType>> {
            return await new ApiRequest()
                .subscriptions()
                .withQueryString(insightId ? `insight=${insightId}` : dashboardId ? `dashboard=${dashboardId}` : '')
                .get()
        },
        determineDeleteEndpoint(): string {
            return new ApiRequest().subscriptions().assembleEndpointUrl()
        },
    },

    integrations: {
        async get(id: IntegrationType['id']): Promise<IntegrationType> {
            return await new ApiRequest().integration(id).get()
        },
        async create(data: Partial<IntegrationType> | FormData): Promise<IntegrationType> {
            return await new ApiRequest().integrations().create({ data })
        },
        async delete(integrationId: IntegrationType['id']): Promise<IntegrationType> {
            return await new ApiRequest().integration(integrationId).delete()
        },
        async list(): Promise<PaginatedResponse<IntegrationType>> {
            return await new ApiRequest().integrations().get()
        },
        authorizeUrl(params: { kind: string; next?: string }): string {
            return new ApiRequest().integrations().withAction('authorize').withQueryString(params).assembleFullUrl(true)
        },
        async slackChannels(
            id: IntegrationType['id'],
            forceRefresh: boolean
        ): Promise<{ channels: SlackChannelType[]; lastRefreshedAt: string }> {
            return await new ApiRequest().integrationSlackChannels(id, forceRefresh).get()
        },
        async slackChannelsById(
            id: IntegrationType['id'],
            channelId: string
        ): Promise<{ channels: SlackChannelType[] }> {
            return await new ApiRequest().integrationSlackChannelsById(id, channelId).get()
        },
        async linearTeams(id: IntegrationType['id']): Promise<{ teams: LinearTeamType[] }> {
            return await new ApiRequest().integrationLinearTeams(id).get()
        },
        async googleAdsAccounts(
            id: IntegrationType['id']
        ): Promise<{ accessibleAccounts: { id: string; name: string; level: string; parent_id: string }[] }> {
            return await new ApiRequest().integrationGoogleAdsAccounts(id).get()
        },
        async googleAdsConversionActions(
            id: IntegrationType['id'],
            params: { customerId: string; parentId: string }
        ): Promise<{ conversionActions: GoogleAdsConversionActionType[] }> {
            return await new ApiRequest().integrationGoogleAdsConversionActions(id, params).get()
        },
        async linkedInAdsAccounts(id: IntegrationType['id']): Promise<{ adAccounts: LinkedInAdsAccountType[] }> {
            return await new ApiRequest().integrationLinkedInAdsAccounts(id).get()
        },
        async linkedInAdsConversionRules(
            id: IntegrationType['id'],
            accountId: string
        ): Promise<{ conversionRules: LinkedInAdsConversionRuleType[] }> {
            return await new ApiRequest().integrationLinkedInAdsConversionRules(id, accountId).get()
        },
        async verifyEmail(id: IntegrationType['id']): Promise<EmailSenderDomainStatus> {
            return await new ApiRequest().integrationEmailVerify(id).create()
        },
    },

    resourcePermissions: {
        async list(): Promise<PaginatedResponse<OrganizationResourcePermissionType>> {
            return await new ApiRequest().organizationResourceAccess().get()
        },
        async create(data: Partial<OrganizationResourcePermissionType>): Promise<OrganizationResourcePermissionType> {
            return await new ApiRequest().organizationResourceAccess().create({ data })
        },
        async update(
            resourceId: OrganizationResourcePermissionType['id'],
            data: Partial<OrganizationResourcePermissionType>
        ): Promise<OrganizationResourcePermissionType> {
            return await new ApiRequest().organizationResourceAccessDetail(resourceId).update({
                data,
            })
        },
    },

    media: {
        async upload(data: FormData): Promise<MediaUploadResponse> {
            return await new ApiRequest().media().create({ data })
        },
    },

    queryStatus: {
        async get(queryId: string, showProgress: boolean): Promise<QueryStatusResponse> {
            return await new ApiRequest().queryStatus(queryId, showProgress).get()
        },
    },

    personalApiKeys: {
        async list(): Promise<PersonalAPIKeyType[]> {
            return await new ApiRequest().personalApiKeys().get()
        },
        async create(data: Partial<PersonalAPIKeyType>): Promise<PersonalAPIKeyType> {
            return await new ApiRequest().personalApiKeys().create({ data })
        },
        async update(id: PersonalAPIKeyType['id'], data: Partial<PersonalAPIKeyType>): Promise<PersonalAPIKeyType> {
            return await new ApiRequest().personalApiKey(id).update({ data })
        },
        async delete(id: PersonalAPIKeyType['id']): Promise<void> {
            await new ApiRequest().personalApiKey(id).delete()
        },
    },

    alerts: {
        async get(alertId: AlertType['id']): Promise<AlertType> {
            return await new ApiRequest().alert(alertId).get()
        },
        async create(data: Partial<AlertTypeWrite>): Promise<AlertType> {
            return await new ApiRequest().alerts().create({ data })
        },
        async update(alertId: AlertType['id'], data: Partial<AlertTypeWrite>): Promise<AlertType> {
            return await new ApiRequest().alert(alertId).update({ data })
        },
        async list(insightId?: InsightModel['id']): Promise<PaginatedResponse<AlertType>> {
            return await new ApiRequest().alerts(undefined, insightId).get()
        },
        async delete(alertId: AlertType['id']): Promise<void> {
            return await new ApiRequest().alert(alertId).delete()
        },
    },

    dataColorThemes: {
        async list(): Promise<DataColorThemeModel[]> {
            return await new ApiRequest().dataColorThemes().get()
        },
        async create(data: Partial<DataColorThemeModel>): Promise<DataColorThemeModel> {
            return await new ApiRequest().dataColorThemes().create({ data })
        },
        async update(id: DataColorThemeModel['id'], data: Partial<DataColorThemeModel>): Promise<DataColorThemeModel> {
            return await new ApiRequest().dataColorTheme(id).update({ data })
        },
    },

    productIntents: {
        async update(data: ProductIntentProperties): Promise<TeamType> {
            return await new ApiRequest().addProductIntent().update({ data })
        },
    },

    coreMemory: {
        async list(): Promise<PaginatedResponse<CoreMemory>> {
            return await new ApiRequest().coreMemory().get()
        },
        async create(coreMemory: Pick<CoreMemory, 'text'>): Promise<CoreMemory> {
            return await new ApiRequest().coreMemory().create({
                data: coreMemory,
            })
        },
        async update(coreMemoryId: CoreMemory['id'], coreMemory: Pick<CoreMemory, 'text'>): Promise<CoreMemory> {
            return await new ApiRequest().coreMemoryDetail(coreMemoryId).update({ data: coreMemory })
        },
    },
    wizard: {
        async authenticateWizard(data: { hash: string }): Promise<{ success: boolean }> {
            return await new ApiRequest().authenticateWizard().create({ data })
        },
    },
    messaging: {
        async getTemplates(): Promise<PaginatedResponse<MessageTemplate>> {
            return await new ApiRequest().messagingTemplates().get()
        },
        async getTemplate(templateId: MessageTemplate['id']): Promise<MessageTemplate> {
            return await new ApiRequest().messagingTemplate(templateId).get()
        },
        async createTemplate(data: Partial<MessageTemplate>): Promise<MessageTemplate> {
            return await new ApiRequest().messagingTemplates().create({ data })
        },
        async updateTemplate(
            templateId: MessageTemplate['id'],
            data: Partial<MessageTemplate>
        ): Promise<MessageTemplate> {
            return await new ApiRequest().messagingTemplate(templateId).update({ data })
        },
    },
<<<<<<< HEAD
    oauthApplication: {
        async getPublicMetadata(clientId: string): Promise<OAuthApplicationPublicMetadata> {
            return await new ApiRequest().oauthApplicationPublicMetadata(clientId).get()
=======
    hogFlows: {
        async getHogFlows(): Promise<PaginatedResponse<HogFlow>> {
            return await new ApiRequest().hogFlows().get()
        },
        async getHogFlow(hogFlowId: HogFlow['id']): Promise<HogFlow> {
            return await new ApiRequest().hogFlow(hogFlowId).get()
        },
        async createHogFlow(data: Partial<HogFlow>): Promise<HogFlow> {
            return await new ApiRequest().hogFlows().create({ data })
        },
        async updateHogFlow(hogFlowId: HogFlow['id'], data: Partial<HogFlow>): Promise<HogFlow> {
            return await new ApiRequest().hogFlow(hogFlowId).update({ data })
        },
        async deleteHogFlow(hogFlowId: HogFlow['id']): Promise<void> {
            return await new ApiRequest().hogFlow(hogFlowId).delete()
>>>>>>> 28011543
        },
    },

    queryURL: (): string => {
        return new ApiRequest().query().assembleFullUrl(true)
    },

    async query<T extends Record<string, any> = QuerySchema>(
        query: T,
        queryOptions?: {
            requestOptions?: ApiMethodOptions
            clientQueryId?: string
            refresh?: RefreshType
            filtersOverride?: DashboardFilter | null
            variablesOverride?: Record<string, HogQLVariable> | null
        }
    ): Promise<
        T extends { [response: string]: any }
            ? T['response'] extends infer P | undefined
                ? P
                : T['response']
            : Record<string, any>
    > {
        return await new ApiRequest().query().create({
            ...queryOptions?.requestOptions,
            data: {
                query,
                client_query_id: queryOptions?.clientQueryId,
                refresh: queryOptions?.refresh,
                filters_override: queryOptions?.filtersOverride,
                variables_override: queryOptions?.variablesOverride,
            },
        })
    },

    async queryHogQL<T = any[]>(
        query: HogQLQueryString,
        queryOptions?: {
            requestOptions?: ApiMethodOptions
            clientQueryId?: string
            refresh?: RefreshType
            filtersOverride?: DashboardFilter | null
            variablesOverride?: Record<string, HogQLVariable> | null
            queryParams?: Omit<HogQLQuery, 'kind' | 'query'>
        }
    ): Promise<HogQLQueryResponse<T>> {
        const hogQLQuery: HogQLQuery = {
            ...queryOptions?.queryParams,
            kind: NodeKind.HogQLQuery,
            query,
        }
        return await new ApiRequest().query().create({
            ...queryOptions?.requestOptions,
            data: {
                query: hogQLQuery,
                client_query_id: queryOptions?.clientQueryId,
                refresh: queryOptions?.refresh,
                filters_override: queryOptions?.filtersOverride,
                variables_override: queryOptions?.variablesOverride,
            },
        })
    },

    conversations: {
        async stream(
            data: {
                content: string
                contextual_tools?: Record<string, any>
                ui_context?: MaxContextShape
                conversation?: string | null
                trace_id: string
            },
            options?: ApiMethodOptions
        ): Promise<Response> {
            return api.createResponse(new ApiRequest().conversations().assembleFullUrl(), data, options)
        },

        cancel(conversationId: string): Promise<void> {
            return new ApiRequest().conversation(conversationId).withAction('cancel').update()
        },

        list(): Promise<PaginatedResponse<ConversationDetail>> {
            return new ApiRequest().conversations().get()
        },

        get(conversationId: string): Promise<ConversationDetail> {
            return new ApiRequest().conversation(conversationId).get()
        },
    },

    /** Fetch data from specified URL. The result already is JSON-parsed. */
    async get<T = any>(url: string, options?: ApiMethodOptions): Promise<T> {
        const res = await api.getResponse(url, options)
        return await getJSONOrNull(res)
    },

    async getResponse(url: string, options?: ApiMethodOptions): Promise<Response> {
        url = prepareUrl(url)
        ensureProjectIdNotInvalid(url)
        return await handleFetch(url, 'GET', () => {
            return fetch(url, {
                signal: options?.signal,
                headers: {
                    ...objectClean(options?.headers ?? {}),
                    ...(getSessionId() ? { 'X-POSTHOG-SESSION-ID': getSessionId() } : {}),
                    ...(getDistinctId() ? { 'X-POSTHOG-DISTINCT-ID': getDistinctId() } : {}),
                },
            })
        })
    },

    async _update<T = any, P = any>(
        method: 'PATCH' | 'PUT',
        url: string,
        data: P,
        options?: ApiMethodOptions
    ): Promise<T> {
        url = prepareUrl(url)
        ensureProjectIdNotInvalid(url)
        const isFormData = data instanceof FormData

        const response = await handleFetch(url, method, async () => {
            return await fetch(url, {
                method: method,
                headers: {
                    ...objectClean(options?.headers ?? {}),
                    ...(isFormData ? {} : { 'Content-Type': 'application/json' }),
                    'X-CSRFToken': getCookie(CSRF_COOKIE_NAME) || '',
                    ...(getSessionId() ? { 'X-POSTHOG-SESSION-ID': getSessionId() } : {}),
                },
                body: isFormData ? data : JSON.stringify(data),
                signal: options?.signal,
            })
        })

        return await getJSONOrNull(response)
    },

    async update<T = any, P = any>(url: string, data: P, options?: ApiMethodOptions): Promise<T> {
        return api._update('PATCH', url, data, options)
    },

    async put<T = any, P = any>(url: string, data: P, options?: ApiMethodOptions): Promise<T> {
        return api._update('PUT', url, data, options)
    },

    async create<T = any, P = any>(url: string, data?: P, options?: ApiMethodOptions): Promise<T> {
        const res = await api.createResponse(url, data, options)
        return await getJSONOrNull(res)
    },

    async createResponse(url: string, data?: any, options?: ApiMethodOptions): Promise<Response> {
        url = prepareUrl(url)
        ensureProjectIdNotInvalid(url)
        const isFormData = data instanceof FormData

        return await handleFetch(url, 'POST', () =>
            fetch(url, {
                method: 'POST',
                headers: {
                    ...objectClean(options?.headers ?? {}),
                    ...(isFormData ? {} : { 'Content-Type': 'application/json' }),
                    'X-CSRFToken': getCookie(CSRF_COOKIE_NAME) || '',
                    ...(getSessionId() ? { 'X-POSTHOG-SESSION-ID': getSessionId() } : {}),
                },
                body: data ? (isFormData ? data : JSON.stringify(data)) : undefined,
                signal: options?.signal,
            })
        )
    },

    async delete(url: string): Promise<any> {
        url = prepareUrl(url)
        ensureProjectIdNotInvalid(url)
        return await handleFetch(url, 'DELETE', () =>
            fetch(url, {
                method: 'DELETE',
                headers: {
                    'Content-Type': 'application/x-www-form-urlencoded',
                    'X-CSRFToken': getCookie(CSRF_COOKIE_NAME) || '',
                    ...(getSessionId() ? { 'X-POSTHOG-SESSION-ID': getSessionId() } : {}),
                },
            })
        )
    },

    /** Stream server-sent events over an EventSource. */
    async stream(
        url: string,
        {
            method = 'GET',
            data,
            onMessage,
            onError,
            headers,
            signal,
        }:
            | {
                  method?: 'GET'
                  /** GET requests cannot contain a body, use URL params instead. */
                  data?: never
                  onMessage: (data: EventSourceMessage) => void
                  onError: (error: any) => void
                  headers?: Record<string, string>
                  signal?: AbortSignal
              }
            | {
                  method: 'POST'
                  /** Any JSON-serializable object. */
                  data: any
                  onMessage: (data: EventSourceMessage) => void
                  onError: (error: any) => void
                  headers?: Record<string, string>
                  signal?: AbortSignal
              }
    ): Promise<void> {
        await fetchEventSource(url, {
            method,
            headers: {
                ...(method === 'POST' ? { 'Content-Type': 'application/json' } : {}),
                'X-CSRFToken': getCookie('posthog_csrftoken') || '',
                ...(getSessionId() ? { 'X-POSTHOG-SESSION-ID': getSessionId() } : {}),
                ...objectClean(headers ?? {}),
            },
            body: data !== undefined ? JSON.stringify(data) : undefined,
            signal,
            onmessage: onMessage,
            onerror: onError,
            // By default fetch-event-source stops connection when document is no longer focused, but that is not how
            // EventSource works normally, hence reverting (https://github.com/Azure/fetch-event-source/issues/36)
            openWhenHidden: true,
        })
    },

    async loadPaginatedResults<T extends Record<string, any>>(
        url: string | null,
        maxIterations: number = PAGINATION_DEFAULT_MAX_PAGES
    ): Promise<T[]> {
        let results: T[] = []
        for (let i = 0; i <= maxIterations; ++i) {
            if (!url) {
                break
            }

            const { results: partialResults, next } = await api.get(url)
            results = results.concat(partialResults)
            url = next
        }
        return results
    },
}

async function handleFetch(url: string, method: string, fetcher: () => Promise<Response>): Promise<Response> {
    const startTime = new Date().getTime()

    let response
    let error
    try {
        response = await fetcher()
    } catch (e) {
        error = e
    }

    apiStatusLogic.findMounted()?.actions.onApiResponse(response?.clone(), error)

    if (error || !response) {
        if (error && (error as any).name === 'AbortError') {
            throw error
        }
        throw new ApiError(error as any, response?.status)
    }

    if (!response.ok) {
        const duration = new Date().getTime() - startTime
        const pathname = new URL(url, location.origin).pathname
        // when used inside the posthog toolbar, `posthog.capture` isn't loaded
        // check if the function is available before calling it.
        if (posthog.capture) {
            posthog.capture('client_request_failure', { pathname, method, duration, status: response.status })
        }

        const data = await getJSONOrNull(response)

        if (response.status >= 400 && data && typeof data.error === 'string') {
            throw new ApiError(data.error, response.status, response.headers, data)
        }

        throw new ApiError('Non-OK response', response.status, response.headers, data)
    }

    return response
}

export default api<|MERGE_RESOLUTION|>--- conflicted
+++ resolved
@@ -1305,17 +1305,16 @@
         return this.messagingTemplates().addPathComponent(templateId)
     }
 
-<<<<<<< HEAD
     public oauthApplicationPublicMetadata(clientId: string): ApiRequest {
         return this.addPathComponent('oauth_application').addPathComponent('metadata').addPathComponent(clientId)
-=======
+    }
+
     public hogFlows(): ApiRequest {
         return this.environments().current().addPathComponent('hog_flows')
     }
 
     public hogFlow(hogFlowId: HogFlow['id']): ApiRequest {
         return this.hogFlows().addPathComponent(hogFlowId)
->>>>>>> 28011543
     }
 }
 
@@ -3466,11 +3465,11 @@
             return await new ApiRequest().messagingTemplate(templateId).update({ data })
         },
     },
-<<<<<<< HEAD
     oauthApplication: {
         async getPublicMetadata(clientId: string): Promise<OAuthApplicationPublicMetadata> {
             return await new ApiRequest().oauthApplicationPublicMetadata(clientId).get()
-=======
+        },
+    },
     hogFlows: {
         async getHogFlows(): Promise<PaginatedResponse<HogFlow>> {
             return await new ApiRequest().hogFlows().get()
@@ -3486,7 +3485,6 @@
         },
         async deleteHogFlow(hogFlowId: HogFlow['id']): Promise<void> {
             return await new ApiRequest().hogFlow(hogFlowId).delete()
->>>>>>> 28011543
         },
     },
 
