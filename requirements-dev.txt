--- conflicted
+++ resolved
@@ -27,10 +27,6 @@
     #   datamodel-code-generator
     #   inline-snapshot
 boto3-stubs==1.34.84
-<<<<<<< HEAD
-=======
-    # via -r requirements-dev.in
->>>>>>> b54b7499
 botocore-stubs==1.34.84
     # via boto3-stubs
 certifi==2019.11.28
@@ -52,19 +48,13 @@
 cryptography==39.0.2
     # via types-paramiko
 datamodel-code-generator==0.25.6
-django==5.0.7
+django==5.0.8
     # via
     #   django-stubs
     #   django-stubs-ext
-<<<<<<< HEAD
-django-stubs==5.0.2
-    # via djangorestframework-stubs
-django-stubs-ext==5.0.2
-=======
 django-stubs==5.0.4
     # via djangorestframework-stubs
 django-stubs-ext==5.0.4
->>>>>>> b54b7499
     # via django-stubs
 djangorestframework-stubs==3.14.5
 dnspython==2.2.1
@@ -78,13 +68,7 @@
 executing==2.0.1
     # via inline-snapshot
 faker==17.5.0
-<<<<<<< HEAD
-fakeredis==2.11.0
-=======
-    # via -r requirements-dev.in
 fakeredis==2.23.3
-    # via -r requirements-dev.in
->>>>>>> b54b7499
 flaky==3.7.0
 freezegun==1.2.2
 frozenlist==1.4.1
@@ -133,11 +117,7 @@
     # via
     #   aiohttp
     #   yarl
-<<<<<<< HEAD
-mypy==1.10.0
-=======
 mypy==1.11.1
->>>>>>> b54b7499
 mypy-baseline==0.7.0
 mypy-boto3-s3==1.34.65
     # via boto3-stubs
@@ -167,19 +147,9 @@
     # via pytest-icdiff
 prance==23.6.21.0
 pycparser==2.20
-<<<<<<< HEAD
     # via cffi
 pydantic==2.5.3
     # via datamodel-code-generator
-=======
-    # via
-    #   -c requirements.txt
-    #   cffi
-pydantic==2.5.3
-    # via
-    #   -c requirements.txt
-    #   datamodel-code-generator
->>>>>>> b54b7499
 pydantic-core==2.14.6
     # via pydantic
 pygments==2.18.0
@@ -240,11 +210,7 @@
     # via prance
 ruamel-yaml-clib==0.2.8
     # via ruamel-yaml
-<<<<<<< HEAD
-ruff==0.4.10
-=======
 ruff==0.6.1
->>>>>>> b54b7499
 six==1.16.0
     # via
     #   asttokens
@@ -265,12 +231,7 @@
 types-freezegun==1.1.10
 types-markdown==3.3.9
 types-paramiko==3.4.0.20240423
-<<<<<<< HEAD
-=======
-    # via -r requirements-dev.in
 types-pymysql==1.1.0.20240524
-    # via -r requirements-dev.in
->>>>>>> b54b7499
 types-python-dateutil==2.8.3
 types-pytz==2023.3.0.0
     # via types-tzlocal
@@ -288,10 +249,6 @@
 types-toml==0.10.8.20240310
     # via inline-snapshot
 types-tzlocal==5.1.0.1
-<<<<<<< HEAD
-=======
-    # via -r requirements-dev.in
->>>>>>> b54b7499
 typing-extensions==4.12.2
     # via
     #   boto3-stubs
