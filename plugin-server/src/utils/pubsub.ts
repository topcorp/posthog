import { Redis } from 'ioredis'

<<<<<<< HEAD
import { Config } from '../types'
import { createRedis } from './redis'
=======
import { PluginsServerConfig } from '../types'
import { createRedis } from './db/redis'
import { captureException } from './posthog'
>>>>>>> f12d1608
import { status } from './status'

export type PubSubTask = ((message: string) => void) | ((message: string) => Promise<void>)

export interface PubSubTaskMap {
    [channel: string]: PubSubTask
}

export class PubSub {
    private serverConfig: Config
    private redisSubscriber?: Redis
    private redisPublisher?: Promise<Redis>
    public taskMap: PubSubTaskMap

    constructor(serverConfig: Config, taskMap: PubSubTaskMap = {}) {
        this.serverConfig = serverConfig
        this.taskMap = taskMap
    }

    public async start(): Promise<void> {
        if (this.redisSubscriber) {
            throw new Error('Started PubSub cannot be started again!')
        }
        this.redisSubscriber = await createRedis(this.serverConfig, 'ingestion')
        const channels = Object.keys(this.taskMap)
        await this.redisSubscriber.subscribe(channels)
        this.redisSubscriber.on('message', (channel: string, message: string) => {
            const task: PubSubTask | undefined = this.taskMap[channel]
            if (!task) {
                captureException(
                    new Error(
                        `Received a pubsub message for unassociated channel ${channel}! Associated channels are: ${Object.keys(
                            this.taskMap
                        ).join(', ')}`
                    )
                )
            }
            void task(message)
        })
        status.info('👀', `Pub-sub started for channels: ${channels.join(', ')}`)
    }

    public async stop(): Promise<void> {
        if (!this.redisSubscriber) {
            throw new Error('Unstarted PubSub cannot be stopped!')
        }

        await this.redisSubscriber.unsubscribe()
        if (this.redisSubscriber) {
            this.redisSubscriber.disconnect()
        }
        this.redisSubscriber = undefined

        if (this.redisPublisher) {
            const redisPublisher = await this.redisPublisher
            if (redisPublisher) {
                redisPublisher.disconnect()
            }
            this.redisPublisher = undefined
        }

        status.info('🛑', `Pub-sub stopped for channels: ${Object.keys(this.taskMap).join(', ')}`)
    }

    public async publish(channel: string, message: string): Promise<void> {
        if (!this.redisPublisher) {
            this.redisPublisher = createRedis(this.serverConfig, 'ingestion')
        }

        const redisPublisher = await this.redisPublisher
        await redisPublisher.publish(channel, message)
    }
}<|MERGE_RESOLUTION|>--- conflicted
+++ resolved
@@ -1,13 +1,8 @@
 import { Redis } from 'ioredis'
 
-<<<<<<< HEAD
 import { Config } from '../types'
+import { captureException } from './posthog'
 import { createRedis } from './redis'
-=======
-import { PluginsServerConfig } from '../types'
-import { createRedis } from './db/redis'
-import { captureException } from './posthog'
->>>>>>> f12d1608
 import { status } from './status'
 
 export type PubSubTask = ((message: string) => void) | ((message: string) => Promise<void>)
