--- conflicted
+++ resolved
@@ -142,11 +142,7 @@
     const actionMatcher = new ActionMatcher(postgres, actionManager, teamManager)
     const groupTypeManager = new GroupTypeManager(postgres, teamManager)
 
-<<<<<<< HEAD
-    const cookielessSaltManager = new CookielessManager(serverConfig, redisPool, teamManager)
-=======
     const cookielessManager = new CookielessManager(serverConfig, redisPool, teamManager)
->>>>>>> 5a2ea319
 
     const enqueuePluginJob = async (job: EnqueuedPluginJob) => {
         // NOTE: we use the producer directly here rather than using the wrapper
@@ -206,11 +202,7 @@
         ),
         encryptedFields: new EncryptedFields(serverConfig),
         celery: new Celery(serverConfig),
-<<<<<<< HEAD
-        cookielessManager: cookielessSaltManager,
-=======
         cookielessManager,
->>>>>>> 5a2ea319
     }
 
     return hub as Hub
