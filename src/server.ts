--- conflicted
+++ resolved
@@ -1,19 +1,13 @@
 import { Pool } from 'pg'
+import * as schedule from 'node-schedule'
+import * as Redis from 'ioredis'
+import { FastifyInstance } from 'fastify'
 import { PluginsServer, PluginsServerConfig } from './types'
 import { version } from '../package.json'
 import { setupPlugins } from './plugins'
 import { startWorker } from './worker'
-<<<<<<< HEAD
-import schedule, { Job } from 'node-schedule'
-import Redis from 'ioredis'
 import { startFastifyInstance, stopFastifyInstance } from './web/server'
-import { FastifyInstance } from 'fastify'
 import Worker from 'celery/worker'
-=======
-import * as schedule from 'node-schedule'
-import * as Redis from 'ioredis'
-import { startWebServer, stopWebServer } from './web/server'
->>>>>>> 7591eaa4
 
 export const defaultConfig: PluginsServerConfig = {
     CELERY_DEFAULT_QUEUE: 'celery',
@@ -37,9 +31,9 @@
     let server: PluginsServer | undefined
     let fastifyInstance: FastifyInstance | undefined
     let worker: Worker | undefined
-    let job: Job | undefined
+    let job: schedule.Job | undefined
 
-    async function cleanUp() {
+    async function closeJobs() {
         console.info()
         if (fastifyInstance && !serverConfig?.DISABLE_WEB) {
             await stopFastifyInstance(fastifyInstance!)
@@ -54,7 +48,7 @@
     }
 
     for (const signal of ['SIGINT', 'SIGTERM', 'SIGHUP']) {
-        process.on(signal, cleanUp)
+        process.on(signal, closeJobs)
     }
 
     try {
@@ -83,7 +77,6 @@
 
         worker = startWorker(server)
 
-<<<<<<< HEAD
         pubSub = new Redis(serverConfig.REDIS_URL)
         pubSub.subscribe(serverConfig.PLUGINS_RELOAD_PUBSUB_CHANNEL)
         pubSub.on('message', async (channel, message) => {
@@ -103,22 +96,7 @@
         console.info(`🚀 All systems go.`)
     } catch (error) {
         console.error(`💥 Launchpad failure!\n${error.stack}`)
-        await cleanUp()
+        await closeJobs()
         process.exit(1)
-=======
-    const closeJobs = async () => {
-        if (!serverConfig.DISABLE_WEB) {
-            await stopWebServer()
-        }
-        await stopWorker()
-        pubSub.disconnect()
-        schedule.cancelJob(job)
-        await redis.quit()
-        await db.end()
-    }
-
-    for (const signal of ['SIGINT', 'SIGTERM', 'SIGHUP']) {
-        process.on(signal, closeJobs)
->>>>>>> 7591eaa4
     }
 }