--- conflicted
+++ resolved
@@ -1,10 +1,6 @@
 # name: ClickhouseTestExperimentSecondaryResults.test_basic_secondary_metric_results
   '
-<<<<<<< HEAD
-  /* user_id:53 celery:posthog.celery.sync_insight_caching_state */
-=======
   /* user_id:138 celery:posthog.celery.sync_insight_caching_state */
->>>>>>> 2e1a48bc
   SELECT team_id,
          date_diff('second', max(timestamp), now()) AS age
   FROM events
