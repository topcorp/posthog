from datetime import datetime
from typing import Callable, Dict, List, Tuple

from django.db.models.query import Prefetch
from rest_framework.request import Request

from ee.clickhouse.models.entity import get_entity_filtering_params
from ee.clickhouse.models.person import get_persons_by_uuids
from ee.clickhouse.queries.event_query import EnterpriseEventQuery
from ee.clickhouse.queries.trends.util import parse_response
from ee.clickhouse.sql.trends.lifecycle import LIFECYCLE_PEOPLE_SQL, LIFECYCLE_SQL
from posthog.client import sync_execute
from posthog.models.entity import Entity
from posthog.models.filters import Filter
from posthog.models.filters.mixins.utils import cached_property
from posthog.models.team import Team
from posthog.queries.person_query import PersonQuery
from posthog.queries.util import parse_timestamps

# Lifecycle takes an event/action, time range, interval and for every period, splits the users who did the action into 4:
#
# 1. NEW - Users who did the action during interval and were also created during that period
# 2. RESURRECTING - Users who did the action during this interval, but not one prior
# 3. RETURNING - Users who did the action during this interval and prior one
# 4. DORMANT - Users who did not do the action during this period but did an action the previous period
#
# To do this, we need for every period (+1 prior to the first period), list of person_ids who did the event/action
# during that period and their creation dates.


class ClickhouseLifecycle:
    def _format_lifecycle_query(self, entity: Entity, filter: Filter, team: Team) -> Tuple[str, Dict, Callable]:
        event_query, event_params = LifecycleEventQuery(team=team, filter=filter).get_query()

        return (
            LIFECYCLE_SQL.format(events_query=event_query, interval_expr=filter.interval),
            event_params,
            self._parse_result(filter, entity, team),
        )

    def _parse_result(self, filter: Filter, entity: Entity, team: Team) -> Callable:
        def _parse(result: List) -> List:
            res = []
            for val in result:
                label = "{} - {}".format(entity.name, val[2])
                additional_values = {"label": label, "status": val[2]}
                parsed_result = parse_response(val, filter, additional_values=additional_values)
                res.append(parsed_result)

            return res

        return _parse

    def get_people(
        self,
        filter: Filter,
        team: Team,
        target_date: datetime,
        lifecycle_type: str,
        request: Request,
        limit: int = 100,
    ):
        event_query, event_params = LifecycleEventQuery(team=team, filter=filter).get_query()

        result = sync_execute(
            LIFECYCLE_PEOPLE_SQL.format(events_query=event_query, interval_expr=filter.interval),
            {
                **event_params,
                "status": lifecycle_type,
                "target_date": target_date,
                "offset": filter.offset,
                "limit": limit,
            },
        )
        people = get_persons_by_uuids(team=team, uuids=[p[0] for p in result])
        people = people.prefetch_related(Prefetch("persondistinctid_set", to_attr="distinct_ids_cache"))

        from posthog.api.person import PersonSerializer

        return PersonSerializer(people, many=True).data


class LifecycleEventQuery(EnterpriseEventQuery):
    _filter: Filter

    def get_query(self):
        date_query, date_params = self._get_date_filter()
        self.params.update(date_params)

        prop_query, prop_params = self._get_prop_groups(self._filter.property_groups)

        self.params.update(prop_params)

        person_query, person_params = self._get_person_query()
        self.params.update(person_params)

        groups_query, groups_params = self._get_groups_query()
        self.params.update(groups_params)

        entity_params, entity_format_params = get_entity_filtering_params(
            entity=self._filter.entities[0], team_id=self._team_id, table_name=self.EVENT_TABLE_ALIAS
        )
        self.params.update(entity_params)

        return (
            f"""
            SELECT DISTINCT
                {self.DISTINCT_ID_TABLE_ALIAS}.person_id as person_id,
<<<<<<< HEAD
                toDateTime(dateTrunc(%(interval)s, events.timestamp)) AS period,
                person.created_at AS created_at
=======
                dateTrunc(%(interval)s, toDateTime(events.timestamp, %(timezone)s)) AS period,
                toDateTime(person.created_at, %(timezone)s) AS created_at
>>>>>>> 9d768f63
            FROM events AS {self.EVENT_TABLE_ALIAS}
            {self._get_distinct_id_query()}
            {person_query}
            {groups_query}
            WHERE team_id = %(team_id)s
            {entity_format_params["entity_query"]}
            {date_query}
            {prop_query}
        """,
            self.params,
        )

    @cached_property
    def _person_query(self):
        return PersonQuery(self._filter, self._team_id, self._column_optimizer, extra_fields=["created_at"],)

    def _get_date_filter(self):
        _, _, date_params = parse_timestamps(filter=self._filter, team=self._team)
        params = {**date_params, "interval": self._filter.interval}
        # :TRICKY: We fetch all data even for the period before the graph starts up until the end of the last period
        return (
            f"""
            AND timestamp >= toDateTime(dateTrunc(%(interval)s, toDateTime(%(date_from)s))) - INTERVAL 1 {self._filter.interval}
            AND timestamp < toDateTime(dateTrunc(%(interval)s, toDateTime(%(date_to)s))) + INTERVAL 1 {self._filter.interval}
        """,
            params,
        )

    def _determine_should_join_distinct_ids(self) -> None:
        self._should_join_distinct_ids = True

    def _determine_should_join_persons(self) -> None:
        self._should_join_persons = True<|MERGE_RESOLUTION|>--- conflicted
+++ resolved
@@ -106,13 +106,8 @@
             f"""
             SELECT DISTINCT
                 {self.DISTINCT_ID_TABLE_ALIAS}.person_id as person_id,
-<<<<<<< HEAD
-                toDateTime(dateTrunc(%(interval)s, events.timestamp)) AS period,
-                person.created_at AS created_at
-=======
                 dateTrunc(%(interval)s, toDateTime(events.timestamp, %(timezone)s)) AS period,
                 toDateTime(person.created_at, %(timezone)s) AS created_at
->>>>>>> 9d768f63
             FROM events AS {self.EVENT_TABLE_ALIAS}
             {self._get_distinct_id_query()}
             {person_query}
