from posthog.cdp.templates.hog_function_template import derive_sub_templates
from .webhook.template_webhook import template as webhook
from .webhook.template_webhook_mappings import template as webhook_mappings
from .slack.template_slack import template as slack
from .hubspot.template_hubspot import template_event as hubspot_event, template as hubspot, TemplateHubspotMigrator
from .braze.template_braze import template as braze
from .customerio.template_customerio import template as customerio, TemplateCustomerioMigrator
from .intercom.template_intercom import (
    template as intercom,
    template_send_event as intercom_send_event,
)
from .sendgrid.template_sendgrid import template as sendgrid, TemplateSendGridMigrator
from .clearbit.template_clearbit import template as clearbit
from .june.template_june import template as june
from .make.template_make import template as make
from .posthog.template_posthog import template as posthog, TemplatePostHogMigrator
from .aws_kinesis.template_aws_kinesis import template as aws_kinesis
from .twillio.template_twilio import template as twilio
from .discord.template_discord import template as discord
from .salesforce.template_salesforce import template_create as salesforce_create, template_update as salesforce_update
from .mailjet.template_mailjet import (
    template_create_contact as mailjet_create_contact,
    template_update_contact_list as mailjet_update_contact_list,
    template_send_email as mailset_send_email,
)
from .zapier.template_zapier import template as zapier
from .mailgun.template_mailgun import template_mailgun_send_email as mailgun
from .avo.template_avo import template as avo, TemplateAvoMigrator
from .loops.template_loops import template as loops, template_send_event as loops_send_event, TemplateLoopsMigrator
from .rudderstack.template_rudderstack import template as rudderstack, TemplateRudderstackMigrator
from .gleap.template_gleap import template as gleap
from .google_pubsub.template_google_pubsub import template as google_pubsub, TemplateGooglePubSubMigrator
from .engage.template_engage import template as engage, TemplateEngageMigrator
from .zendesk.template_zendesk import template as zendesk
from .knock.template_knock import template as knock
from .meta_ads.template_meta_ads import template as meta_ads
from .activecampaign.template_activecampaign import template as activecampaign
from .google_ads.template_google_ads import template as google_ads
from .attio.template_attio import template as attio
from .mailchimp.template_mailchimp import template as mailchimp
from .microsoft_teams.template_microsoft_teams import template as microsoft_teams
from .linkedin_ads.template_linkedin_ads import template as linkedin_ads
from .klaviyo.template_klaviyo import template_user as klaviyo_user, template_event as klaviyo_event
from .google_cloud_storage.template_google_cloud_storage import (
    template as google_cloud_storage,
    TemplateGoogleCloudStorageMigrator,
)
from .airtable.template_airtable import template as airtable
from .brevo.template_brevo import template as brevo
from ._siteapps.template_early_access_features import template as early_access_features
from ._siteapps.template_hogdesk import template as hogdesk
from ._siteapps.template_notification_bar import template as notification_bar
from ._siteapps.template_pineapple_mode import template as pineapple_mode
from ._siteapps.template_debug_posthog import template as debug_posthog
<<<<<<< HEAD
from ._internal.template_broadcast import template_new_broadcast as broadcast
from ._internal.template_campaign import template_new_campaign as campaign
from ._internal.template_email_template import template_new_email_template as email_template
from ._internal.template_blank import blank_site_destination, blank_site_app
=======
from ._internal.template_blank import blank_site_destination, blank_site_app
from ._internal.template_broadcast import template_new_broadcast as _broadcast
from ._internal.template_campaign import template_new_campaign as _campaign
>>>>>>> 09ae7769
from .snapchat_ads.template_snapchat_ads import template as snapchat_ads
from .snapchat_ads.template_pixel import template_snapchat_pixel as snapchat_pixel
from .tiktok_ads.template_tiktok_pixel import template_tiktok_pixel as tiktok_pixel

from .reddit.template_reddit_pixel import template_reddit_pixel as reddit_pixel
from .reddit.template_reddit_conversions_api import template_reddit_conversions_api as reddit_conversions_api

HOG_FUNCTION_TEMPLATES = [
    blank_site_destination,
    blank_site_app,
    slack,
    webhook,
    webhook_mappings,
    activecampaign,
    airtable,
    attio,
    avo,
    aws_kinesis,
    twilio,
    braze,
    brevo,
    clearbit,
    customerio,
    discord,
    engage,
    gleap,
    google_ads,
    google_cloud_storage,
    google_pubsub,
    hubspot,
    hubspot_event,
    intercom,
    intercom_send_event,
    june,
    klaviyo_event,
    klaviyo_user,
    knock,
    linkedin_ads,
    loops,
    loops_send_event,
    mailchimp,
    mailgun,
    mailjet_create_contact,
    mailjet_update_contact_list,
    mailset_send_email,
    make,
    meta_ads,
    microsoft_teams,
    posthog,
    reddit_conversions_api,
    reddit_pixel,
    rudderstack,
    salesforce_create,
    salesforce_update,
    sendgrid,
    snapchat_ads,
    snapchat_pixel,
    tiktok_pixel,
    zapier,
    zendesk,
    early_access_features,
    hogdesk,
    notification_bar,
    pineapple_mode,
    debug_posthog,
    email_template,
    campaign,
    broadcast,
]


HOG_FUNCTION_MIGRATORS = {
    TemplateCustomerioMigrator.plugin_url: TemplateCustomerioMigrator,
    TemplateSendGridMigrator.plugin_url: TemplateSendGridMigrator,
    TemplateGooglePubSubMigrator.plugin_url: TemplateGooglePubSubMigrator,
    TemplateGoogleCloudStorageMigrator.plugin_url: TemplateGoogleCloudStorageMigrator,
    TemplateEngageMigrator.plugin_url: TemplateEngageMigrator,
    TemplatePostHogMigrator.plugin_url: TemplatePostHogMigrator,
    TemplateHubspotMigrator.plugin_url: TemplateHubspotMigrator,
    TemplateRudderstackMigrator.plugin_url: TemplateRudderstackMigrator,
    TemplateLoopsMigrator.plugin_url: TemplateLoopsMigrator,
    TemplateAvoMigrator.plugin_url: TemplateAvoMigrator,
}<|MERGE_RESOLUTION|>--- conflicted
+++ resolved
@@ -52,16 +52,9 @@
 from ._siteapps.template_notification_bar import template as notification_bar
 from ._siteapps.template_pineapple_mode import template as pineapple_mode
 from ._siteapps.template_debug_posthog import template as debug_posthog
-<<<<<<< HEAD
-from ._internal.template_broadcast import template_new_broadcast as broadcast
-from ._internal.template_campaign import template_new_campaign as campaign
-from ._internal.template_email_template import template_new_email_template as email_template
-from ._internal.template_blank import blank_site_destination, blank_site_app
-=======
 from ._internal.template_blank import blank_site_destination, blank_site_app
 from ._internal.template_broadcast import template_new_broadcast as _broadcast
 from ._internal.template_campaign import template_new_campaign as _campaign
->>>>>>> 09ae7769
 from .snapchat_ads.template_snapchat_ads import template as snapchat_ads
 from .snapchat_ads.template_pixel import template_snapchat_pixel as snapchat_pixel
 from .tiktok_ads.template_tiktok_pixel import template_tiktok_pixel as tiktok_pixel
@@ -70,6 +63,8 @@
 from .reddit.template_reddit_conversions_api import template_reddit_conversions_api as reddit_conversions_api
 
 HOG_FUNCTION_TEMPLATES = [
+    _broadcast,
+    _campaign,
     blank_site_destination,
     blank_site_app,
     slack,
@@ -127,9 +122,6 @@
     notification_bar,
     pineapple_mode,
     debug_posthog,
-    email_template,
-    campaign,
-    broadcast,
 ]
 
 
