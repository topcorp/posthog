--- conflicted
+++ resolved
@@ -1886,12 +1886,12 @@
     AVG_REVENUE_PER_CUSTOMER = "avg_revenue_per_customer"
 
 
-<<<<<<< HEAD
 class RevenueAnalyticsPersonsJoinMode(StrEnum):
     ID = "id"
     EMAIL = "email"
     CUSTOM = "custom"
-=======
+
+
 class RevenueAnalyticsPropertyFilter(BaseModel):
     model_config = ConfigDict(
         extra="forbid",
@@ -1901,7 +1901,6 @@
     operator: PropertyOperator
     type: Literal["revenue_analytics"] = "revenue_analytics"
     value: Optional[Union[list[Union[str, float]], Union[str, float]]] = None
->>>>>>> d2cb1da2
 
 
 class RevenueAnalyticsTopCustomersGroupBy(StrEnum):
