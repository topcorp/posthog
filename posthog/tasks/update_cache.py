import importlib
import json
import logging
import os
from typing import Any, Dict, List, Optional, Tuple, Type, Union

from celery import group
from dateutil.relativedelta import relativedelta
from django.core.cache import cache
from django.db.models import Prefetch, Q
from django.db.models.expressions import F, Subquery
from django.utils import timezone

from posthog.celery import update_cache_item_task
from posthog.constants import (
    INSIGHT_FUNNELS,
    INSIGHT_PATHS,
    INSIGHT_RETENTION,
    INSIGHT_SESSIONS,
    INSIGHT_STICKINESS,
    INSIGHT_TRENDS,
    TRENDS_LINEAR,
    TRENDS_STICKINESS,
    FunnelOrderType,
    FunnelVizType,
)
from posthog.decorators import CacheType
from posthog.models import Dashboard, DashboardItem, Filter, Team
from posthog.models.filters.stickiness_filter import StickinessFilter
from posthog.models.filters.utils import get_filter
from posthog.settings import CACHED_RESULTS_TTL
from posthog.types import FilterType
from posthog.utils import generate_cache_key, is_clickhouse_enabled

PARALLEL_DASHBOARD_ITEM_CACHE = int(os.environ.get("PARALLEL_DASHBOARD_ITEM_CACHE", 5))

logger = logging.getLogger(__name__)

if is_clickhouse_enabled():
    from ee.clickhouse.queries import ClickhousePaths
    from ee.clickhouse.queries.clickhouse_retention import ClickhouseRetention
    from ee.clickhouse.queries.clickhouse_stickiness import ClickhouseStickiness
    from ee.clickhouse.queries.funnels import (
        ClickhouseFunnel,
        ClickhouseFunnelBase,
        ClickhouseFunnelStrict,
        ClickhouseFunnelTimeToConvert,
        ClickhouseFunnelTrends,
        ClickhouseFunnelUnordered,
    )
    from ee.clickhouse.queries.sessions.clickhouse_sessions import ClickhouseSessions
    from ee.clickhouse.queries.trends.clickhouse_trends import ClickhouseTrends

    CACHE_TYPE_TO_INSIGHT_CLASS = {
        CacheType.TRENDS: ClickhouseTrends,
        CacheType.SESSION: ClickhouseSessions,
        CacheType.STICKINESS: ClickhouseStickiness,
        CacheType.RETENTION: ClickhouseRetention,
        CacheType.PATHS: ClickhousePaths,
    }
else:
    from posthog.queries.funnel import Funnel
    from posthog.queries.paths import Paths
    from posthog.queries.retention import Retention
    from posthog.queries.sessions.sessions import Sessions
    from posthog.queries.stickiness import Stickiness
    from posthog.queries.trends import Trends

    CACHE_TYPE_TO_INSIGHT_CLASS = {
        CacheType.TRENDS: Trends,
        CacheType.SESSION: Sessions,
        CacheType.STICKINESS: Stickiness,
        CacheType.RETENTION: Retention,
        CacheType.PATHS: Paths,
    }


def update_cache_item(key: str, cache_type: CacheType, payload: dict) -> Optional[List[Dict[str, Any]]]:
    result: Optional[Union[List, Dict]] = None
    filter_dict = json.loads(payload["filter"])
    team_id = int(payload["team_id"])
    filter = get_filter(data=filter_dict, team=Team(pk=team_id))

    dashboard_items = DashboardItem.objects.filter(team_id=team_id, filters_hash=key)
    dashboard_items.update(refreshing=True)

    if cache_type == CacheType.FUNNEL:
        result = _calculate_funnel(filter, key, team_id)
    else:
        result = _calculate_by_filter(filter, key, team_id, cache_type)
    cache.set(key, {"result": result, "type": cache_type, "last_refresh": timezone.now()}, CACHED_RESULTS_TTL)

<<<<<<< HEAD
    dashboard_items.update(last_refresh=timezone.now(), refreshing=False)
=======
    if result:
        cache.set(key, {"result": result, "type": cache_type, "last_refresh": timezone.now()}, CACHED_RESULTS_TTL)
        return result
    return None
>>>>>>> 9d5d857b


def update_dashboard_items_cache(dashboard: Dashboard) -> None:
    for item in DashboardItem.objects.filter(dashboard=dashboard, filters__isnull=False).exclude(filters={}):
        update_dashboard_item_cache(item, dashboard)


def update_dashboard_item_cache(
    dashboard_item: DashboardItem, dashboard: Optional[Dashboard]
) -> Optional[List[Dict[str, Any]]]:
    cache_key, cache_type, payload = dashboard_item_update_task_params(dashboard_item, dashboard)
<<<<<<< HEAD
    update_cache_item(cache_key, cache_type, payload)
    dashboard_item.refresh_from_db()
=======
    return update_cache_item(cache_key, cache_type, payload)
>>>>>>> 9d5d857b


def get_cache_type(filter: FilterType) -> CacheType:
    if filter.insight == INSIGHT_FUNNELS:
        return CacheType.FUNNEL
    elif filter.insight == INSIGHT_SESSIONS:
        return CacheType.SESSION
    elif filter.insight == INSIGHT_PATHS:
        return CacheType.PATHS
    elif filter.insight == INSIGHT_RETENTION:
        return CacheType.RETENTION
    elif (
        filter.insight == INSIGHT_TRENDS
        and isinstance(filter, StickinessFilter)
        and filter.shown_as == TRENDS_STICKINESS
    ) or filter.insight == INSIGHT_STICKINESS:
        return CacheType.STICKINESS
    else:
        return CacheType.TRENDS


def update_cached_items() -> None:

    tasks = []
    items = (
        DashboardItem.objects.filter(
            Q(Q(dashboard__is_shared=True) | Q(dashboard__last_accessed_at__gt=timezone.now() - relativedelta(days=7)))
        )
        .exclude(dashboard__deleted=True)
        .exclude(refreshing=True)
        .exclude(deleted=True)
        .distinct("filters_hash")
    )

    for item in DashboardItem.objects.filter(
        pk__in=Subquery(items.filter(filters__isnull=False).exclude(filters={}).distinct("filters").values("pk"))
    ).order_by(F("last_refresh").asc(nulls_first=True))[0:PARALLEL_DASHBOARD_ITEM_CACHE]:
        cache_key, cache_type, payload = dashboard_item_update_task_params(item)
        tasks.append(update_cache_item_task.s(cache_key, cache_type, payload))

    logger.info("Found {} items to refresh".format(len(tasks)))
    taskset = group(tasks)
    taskset.apply_async()


def dashboard_item_update_task_params(
    item: DashboardItem, dashboard: Optional[Dashboard] = None
) -> Tuple[str, CacheType, Dict]:
    filter = get_filter(data=item.dashboard_filters(dashboard), team=item.team)
    cache_key = generate_cache_key("{}_{}".format(filter.toJSON(), item.team_id))

    cache_type = get_cache_type(filter)
    payload = {"filter": filter.toJSON(), "team_id": item.team_id}

    return cache_key, cache_type, payload


def _calculate_by_filter(filter: FilterType, key: str, team_id: int, cache_type: CacheType) -> List[Dict[str, Any]]:
    insight_class = CACHE_TYPE_TO_INSIGHT_CLASS[cache_type]

    if cache_type == CacheType.PATHS:
        result = insight_class(filter, Team(pk=team_id)).run(filter, Team(pk=team_id))
    else:
        result = insight_class().run(filter, Team(pk=team_id))
    return result


def _calculate_funnel(filter: Filter, key: str, team_id: int) -> List[Dict[str, Any]]:
    team = Team(pk=team_id)

    if is_clickhouse_enabled():
        funnel_order_class: Type[ClickhouseFunnelBase] = ClickhouseFunnel
        if filter.funnel_order_type == FunnelOrderType.UNORDERED:
            funnel_order_class = ClickhouseFunnelUnordered
        elif filter.funnel_order_type == FunnelOrderType.STRICT:
            funnel_order_class = ClickhouseFunnelStrict

        if filter.funnel_viz_type == FunnelVizType.TRENDS:
            result = ClickhouseFunnelTrends(team=team, filter=filter, funnel_order_class=funnel_order_class).run()
        elif filter.funnel_viz_type == FunnelVizType.TIME_TO_CONVERT:
            result = ClickhouseFunnelTimeToConvert(
                team=team, filter=filter, funnel_order_class=funnel_order_class
            ).run()
        else:
            result = funnel_order_class(team=team, filter=filter).run()
    else:
        result = Funnel(filter=filter, team=team).run()

    return result<|MERGE_RESOLUTION|>--- conflicted
+++ resolved
@@ -90,14 +90,11 @@
         result = _calculate_by_filter(filter, key, team_id, cache_type)
     cache.set(key, {"result": result, "type": cache_type, "last_refresh": timezone.now()}, CACHED_RESULTS_TTL)
 
-<<<<<<< HEAD
     dashboard_items.update(last_refresh=timezone.now(), refreshing=False)
-=======
     if result:
         cache.set(key, {"result": result, "type": cache_type, "last_refresh": timezone.now()}, CACHED_RESULTS_TTL)
         return result
     return None
->>>>>>> 9d5d857b
 
 
 def update_dashboard_items_cache(dashboard: Dashboard) -> None:
@@ -109,12 +106,9 @@
     dashboard_item: DashboardItem, dashboard: Optional[Dashboard]
 ) -> Optional[List[Dict[str, Any]]]:
     cache_key, cache_type, payload = dashboard_item_update_task_params(dashboard_item, dashboard)
-<<<<<<< HEAD
-    update_cache_item(cache_key, cache_type, payload)
+    result = update_cache_item(cache_key, cache_type, payload)
     dashboard_item.refresh_from_db()
-=======
     return update_cache_item(cache_key, cache_type, payload)
->>>>>>> 9d5d857b
 
 
 def get_cache_type(filter: FilterType) -> CacheType:
