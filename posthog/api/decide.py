import re
from typing import Any, Dict, List, Optional, Union
from urllib.parse import urlparse

import structlog
from django.http import HttpRequest, JsonResponse
from django.views.decorators.csrf import csrf_exempt
from rest_framework import status
from sentry_sdk import capture_exception
from statshog.defaults.django import statsd

from posthog.api.geoip import get_geoip_properties
from posthog.api.utils import get_project_id, get_token
from posthog.exceptions import RequestParsingError, generate_exception_response
from posthog.logging.timing import timed
from posthog.models import User
from posthog.models.feature_flag import get_all_feature_flags
from posthog.models.team.team_caching import get_or_set_cached_team, set_cached_team
from posthog.plugins.site import get_decide_site_apps
from posthog.utils import cors_response, get_ip_address, load_data_from_request


def on_permitted_recording_domain(recording_domains: List[str], request: HttpRequest) -> bool:
    origin = parse_domain(request.headers.get("Origin"))
    referer = parse_domain(request.headers.get("Referer"))
    return hostname_in_allowed_url_list(recording_domains, origin) or hostname_in_allowed_url_list(
        recording_domains, referer
    )


def hostname_in_allowed_url_list(allowed_url_list: Optional[List[str]], hostname: Optional[str]) -> bool:
    if not hostname:
        return False

    permitted_domains = []
    if allowed_url_list:
        for url in allowed_url_list:
            host = parse_domain(url)
            if host:
                permitted_domains.append(host)

    for permitted_domain in permitted_domains:
        if "*" in permitted_domain:
            pattern = "^{}$".format(re.escape(permitted_domain).replace("\\*", "(.*)"))
            if re.search(pattern, hostname):
                return True
        elif permitted_domain == hostname:
            return True

    return False


def parse_domain(url: Any) -> Optional[str]:
    return urlparse(url).hostname


@csrf_exempt
@timed("posthog_cloud_decide_endpoint")
def get_decide(request: HttpRequest):
    # handle cors request
    if request.method == "OPTIONS":
        return cors_response(request, JsonResponse({"status": 1}))

    response = {
        "config": {"enable_collect_everything": True},
        "toolbarParams": {},
        "isAuthenticated": False,
        "capturePerformance": False,
        "supportedCompression": ["gzip", "gzip-js", "lz64"],
        "featureFlags": [],
        "sessionRecording": False,
    }

    if request.method == "POST":
        try:
            data = load_data_from_request(request)
            api_version_string = request.GET.get("v")
            # NOTE: This does not support semantic versioning e.g. 2.1.0
            api_version = int(api_version_string) if api_version_string else 1
        except ValueError:
            # default value added because of bug in posthog-js 1.19.0
            # see https://sentry.io/organizations/posthog2/issues/2738865125/?project=1899813
            # as a tombstone if the below statsd counter hasn't seen errors for N days
            # then it is likely that no clients are running posthog-js 1.19.0
            # and this defaulting could be removed
            statsd.incr(
                f"posthog_cloud_decide_defaulted_api_version_on_value_error",
                tags={"endpoint": "decide", "api_version_string": api_version_string},
            )
            api_version = 2
        except RequestParsingError as error:
            capture_exception(error)  # We still capture this on Sentry to identify actual potential bugs
            return cors_response(
                request,
                generate_exception_response("decide", f"Malformed request data: {error}", code="malformed_data"),
            )

        token = get_token(data, request)
        cached_team = get_or_set_cached_team(token)
        if cached_team is None and token:
            project_id = get_project_id(data, request)

            if not project_id:
                return cors_response(
                    request,
                    generate_exception_response(
                        "decide",
                        "Project API key invalid. You can find your project API key in PostHog project settings.",
                        code="invalid_api_key",
                        type="authentication_error",
                        status_code=status.HTTP_401_UNAUTHORIZED,
                    ),
                )

            user = User.objects.get_from_personal_api_key(token)
            if user is None:
                return cors_response(
                    request,
                    generate_exception_response(
                        "decide",
                        "Invalid Personal API key.",
                        code="invalid_personal_key",
                        type="authentication_error",
                        status_code=status.HTTP_401_UNAUTHORIZED,
                    ),
                )
            user_team = user.teams.get(id=project_id)
            cached_team = set_cached_team(user_team.api_token, user_team)

        if cached_team:
            structlog.contextvars.bind_contextvars(team_id=cached_team.id)

            distinct_id = data.get("distinct_id")
            if distinct_id is None:
                return cors_response(
                    request,
                    generate_exception_response(
                        "decide",
                        "Decide requires a distinct_id.",
                        code="missing_distinct_id",
                        type="validation_error",
                        status_code=status.HTTP_400_BAD_REQUEST,
                    ),
                )

            property_overrides = get_geoip_properties(get_ip_address(request))
            all_property_overrides: Dict[str, Union[str, int]] = {
                **property_overrides,
                **(data.get("person_properties") or {}),
            }

            feature_flags, _, feature_flag_payloads, errors = get_all_feature_flags(
<<<<<<< HEAD
                cached_team.id,
                data["distinct_id"],
=======
                team.pk,
                str(data["distinct_id"]),
>>>>>>> adc0acc4
                data.get("groups") or {},
                hash_key_override=data.get("$anon_distinct_id"),
                property_value_overrides=all_property_overrides,
                group_property_value_overrides=(data.get("group_properties") or {}),
            )

            active_flags = {key: value for key, value in feature_flags.items() if value}

            if api_version == 2:
                response["featureFlags"] = active_flags
            elif api_version == 3:
                # v3 returns all flags, not just active ones, as well as if there was an error computing all flags
                response["featureFlags"] = feature_flags
                response["errorsWhileComputingFlags"] = errors
                response["featureFlagPayloads"] = feature_flag_payloads
            else:
                # default v1
                response["featureFlags"] = list(active_flags.keys())

            response["autocapture_opt_out"] = True if cached_team.autocapture_opt_out else False

            if cached_team.session_recording_opt_in and (
                on_permitted_recording_domain(cached_team.recording_domains, request)
                or not cached_team.recording_domains
            ):
                capture_console_logs = True if cached_team.capture_console_log_opt_in else False
                response["capturePerformance"] = cached_team.capture_performance_enabled
                response["sessionRecording"] = {
                    "endpoint": "/s/",
                    "consoleLogRecordingEnabled": capture_console_logs,
                    "recorderVersion": "v2" if cached_team.session_recording_version == "v2" else "v1",
                }

            site_apps = []
            if cached_team.inject_web_apps:
                try:
                    site_apps = get_decide_site_apps(cached_team.id)
                except Exception:
                    pass

            response["siteApps"] = site_apps

            # NOTE: Whenever you add something to decide response, update this test:
            # `test_decide_doesnt_error_out_when_database_is_down`
            # which ensures that decide doesn't error out when the database is down

    statsd.incr(f"posthog_cloud_raw_endpoint_success", tags={"endpoint": "decide"})
    return cors_response(request, JsonResponse(response))<|MERGE_RESOLUTION|>--- conflicted
+++ resolved
@@ -150,13 +150,8 @@
             }
 
             feature_flags, _, feature_flag_payloads, errors = get_all_feature_flags(
-<<<<<<< HEAD
                 cached_team.id,
-                data["distinct_id"],
-=======
-                team.pk,
                 str(data["distinct_id"]),
->>>>>>> adc0acc4
                 data.get("groups") or {},
                 hash_key_override=data.get("$anon_distinct_id"),
                 property_value_overrides=all_property_overrides,
