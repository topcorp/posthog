--- conflicted
+++ resolved
@@ -24,11 +24,7 @@
 )
 from posthog.exceptions import generate_exception_response
 from posthog.helpers.session_recording import (
-<<<<<<< HEAD
-    RecordingEventForObjectStorage,
-=======
     ChunkedRecordingEvent,
->>>>>>> 08e4489a
     get_session_recording_events_for_object_storage,
     preprocess_session_recording_events_for_clickhouse,
 )
@@ -42,11 +38,8 @@
     KAFKA_RECORDING_EVENTS_TO_OBJECT_STORAGE_INGESTION_TOPIC,
 )
 from posthog.utils import cors_response, get_ip_address, should_write_recordings_to_object_storage
-<<<<<<< HEAD
-=======
 
 logger = structlog.get_logger(__name__)
->>>>>>> 08e4489a
 
 
 def parse_kafka_event_data(
@@ -72,11 +65,7 @@
 
 
 def parse_kafka_recording_for_object_storage_event_data(
-<<<<<<< HEAD
-    team_id: int, recording_event: RecordingEventForObjectStorage,
-=======
     team_id: int, recording_event: ChunkedRecordingEvent,
->>>>>>> 08e4489a
 ) -> Tuple[List[Tuple[str, str]], str]:
     headers = [
         ("unixTimestamp", str(recording_event.unix_timestamp)),
@@ -107,11 +96,7 @@
         raise e
 
 
-<<<<<<< HEAD
-def log_session_recording_event(headers: List[Tuple[str, bytes]], data: str, partition_key: str) -> None:
-=======
 def log_session_recording_event(headers: List[Tuple[str, str]], data: str, partition_key: str) -> None:
->>>>>>> 08e4489a
     if settings.DEBUG:
         print(f"Logging recording event to Kafka topic {KAFKA_RECORDING_EVENTS_TO_OBJECT_STORAGE_INGESTION_TOPIC}")
     try:
@@ -299,8 +284,6 @@
             )
 
     try:
-<<<<<<< HEAD
-=======
         if ingestion_context and should_write_recordings_to_object_storage(ingestion_context.team_id):
             session_recording_events = get_session_recording_events_for_object_storage(events)
             for recording_event in session_recording_events:
@@ -314,7 +297,6 @@
                         f"{ingestion_context.team_id}:{recording_event.session_id}".encode()
                     ).hexdigest(),
                 )
->>>>>>> 08e4489a
         events = preprocess_session_recording_events_for_clickhouse(events)
     except ValueError as e:
         return cors_response(
