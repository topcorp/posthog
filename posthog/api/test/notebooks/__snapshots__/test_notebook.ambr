--- conflicted
+++ resolved
@@ -96,36 +96,6 @@
 # ---
 # name: TestNotebooks.test_updates_notebook.10
   '''
-<<<<<<< HEAD
-  SELECT "posthog_user"."id",
-         "posthog_user"."password",
-         "posthog_user"."last_login",
-         "posthog_user"."first_name",
-         "posthog_user"."last_name",
-         "posthog_user"."is_staff",
-         "posthog_user"."is_active",
-         "posthog_user"."date_joined",
-         "posthog_user"."uuid",
-         "posthog_user"."current_organization_id",
-         "posthog_user"."current_team_id",
-         "posthog_user"."email",
-         "posthog_user"."pending_email",
-         "posthog_user"."distinct_id",
-         "posthog_user"."is_email_verified",
-         "posthog_user"."has_seen_product_intro_for",
-         "posthog_user"."strapi_id",
-         "posthog_user"."theme_mode",
-         "posthog_user"."partial_notification_settings",
-         "posthog_user"."anonymize_data",
-         "posthog_user"."toolbar_mode",
-         "posthog_user"."hedgehog_config",
-         "posthog_user"."events_column_config",
-         "posthog_user"."temporary_token",
-         "posthog_user"."email_opt_in"
-  FROM "posthog_user"
-  WHERE "posthog_user"."id" = 2
-  LIMIT 21
-=======
   SELECT "ee_accesscontrol"."id",
          "ee_accesscontrol"."team_id",
          "ee_accesscontrol"."access_level",
@@ -168,7 +138,6 @@
              AND "ee_accesscontrol"."resource_id" IS NOT NULL
              AND "ee_accesscontrol"."role_id" IS NULL
              AND "ee_accesscontrol"."team_id" = 99999))
->>>>>>> 37c6b413
   '''
 # ---
 # name: TestNotebooks.test_updates_notebook.11
@@ -304,16 +273,6 @@
          "posthog_user"."toolbar_mode",
          "posthog_user"."hedgehog_config",
          "posthog_user"."events_column_config",
-<<<<<<< HEAD
-         "posthog_user"."temporary_token",
-         "posthog_user"."email_opt_in"
-  FROM "posthog_activitylog"
-  LEFT OUTER JOIN "posthog_user" ON ("posthog_activitylog"."user_id" = "posthog_user"."id")
-  WHERE ("posthog_activitylog"."scope" = 'Notebook'
-         AND "posthog_activitylog"."team_id" = 2)
-  ORDER BY "posthog_activitylog"."created_at" DESC
-  LIMIT 2
-=======
          "posthog_user"."email_opt_in",
          T5."id",
          T5."password",
@@ -348,7 +307,6 @@
   WHERE ("posthog_team"."project_id" = 99999
          AND "posthog_notebook"."short_id" = '00000000')
   LIMIT 21
->>>>>>> 37c6b413
   '''
 # ---
 # name: TestNotebooks.test_updates_notebook.13
@@ -700,43 +658,6 @@
          "posthog_user"."toolbar_mode",
          "posthog_user"."hedgehog_config",
          "posthog_user"."events_column_config",
-<<<<<<< HEAD
-         "posthog_user"."temporary_token",
-         "posthog_user"."email_opt_in",
-         T4."id",
-         T4."password",
-         T4."last_login",
-         T4."first_name",
-         T4."last_name",
-         T4."is_staff",
-         T4."is_active",
-         T4."date_joined",
-         T4."uuid",
-         T4."current_organization_id",
-         T4."current_team_id",
-         T4."email",
-         T4."pending_email",
-         T4."distinct_id",
-         T4."is_email_verified",
-         T4."requested_password_reset_at",
-         T4."has_seen_product_intro_for",
-         T4."strapi_id",
-         T4."theme_mode",
-         T4."partial_notification_settings",
-         T4."anonymize_data",
-         T4."toolbar_mode",
-         T4."hedgehog_config",
-         T4."events_column_config",
-         T4."temporary_token",
-         T4."email_opt_in"
-  FROM "posthog_notebook"
-  INNER JOIN "posthog_team" ON ("posthog_notebook"."team_id" = "posthog_team"."id")
-  LEFT OUTER JOIN "posthog_user" ON ("posthog_notebook"."created_by_id" = "posthog_user"."id")
-  LEFT OUTER JOIN "posthog_user" T4 ON ("posthog_notebook"."last_modified_by_id" = T4."id")
-  WHERE ("posthog_notebook"."team_id" = 2
-         AND "posthog_notebook"."short_id" = '00000000')
-  LIMIT 21
-=======
          "posthog_user"."email_opt_in"
   FROM "posthog_activitylog"
   LEFT OUTER JOIN "posthog_user" ON ("posthog_activitylog"."user_id" = "posthog_user"."id")
@@ -744,7 +665,6 @@
          AND "posthog_activitylog"."team_id" = 99999)
   ORDER BY "posthog_activitylog"."created_at" DESC
   LIMIT 2
->>>>>>> 37c6b413
   '''
 # ---
 # name: TestNotebooks.test_updates_notebook.3
