--- conflicted
+++ resolved
@@ -1,8 +1,5 @@
-<<<<<<< HEAD
-=======
 import json
 from re import I
->>>>>>> c1da2823
 from typing import Any, Dict, Type
 
 from django.core.cache import cache
