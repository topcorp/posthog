import os

import posthoganalytics
from django.apps import AppConfig
from django.conf import settings

from posthog.utils import get_git_branch, get_git_commit, get_machine_id
from posthog.version import VERSION


class PostHogConfig(AppConfig):
    name = "posthog"
    verbose_name = "PostHog"

    def ready(self):
        posthoganalytics.api_key = "sTMFPsFhdP1Ssg"
        posthoganalytics.personal_api_key = os.environ.get("POSTHOG_PERSONAL_API_KEY")

        if settings.DEBUG:
            # log development server launch to posthog
            if os.getenv("RUN_MAIN") == "true":
                # Sync all organization.available_features once on launch, in case plans changed
                from posthog.celery import sync_all_organization_available_features

                sync_all_organization_available_features()

                posthoganalytics.capture(
                    get_machine_id(),
                    "development server launched",
                    {"posthog_version": VERSION, "git_rev": get_git_commit(), "git_branch": get_git_branch(),},
                )
            posthoganalytics.disabled = True
        elif settings.TEST or os.environ.get("OPT_OUT_CAPTURE", False):
            posthoganalytics.disabled = True

        if not settings.SKIP_SERVICE_VERSION_REQUIREMENTS:
            for service_version_requirement in settings.SERVICE_VERSION_REQUIREMENTS:
                [in_range, version] = service_version_requirement.is_service_in_accepted_version()
                if not in_range:
                    start_anyway = input(
                        f"Service {service_version_requirement.service} is in version {version}. Expected range: {str(service_version_requirement.supported_version)}. PostHog may not work correctly with the current version. Continue? [y/n]"
                    )
                    if start_anyway.lower() != "y":
                        print(f"Unsupported version for service {service_version_requirement.service}, exiting...")
                        exit(1)

<<<<<<< HEAD
        from posthog.special_migrations.setup import setup_special_migrations

        setup_special_migrations()


@receiver(connection_created)
def on_db_connection_ready(sender, connection, **kwargs):
    from posthog.management.query_logging import execute_pg_query_with_logging

    connection.execute_wrappers.append(execute_pg_query_with_logging)
=======
        init_special_migrations()
>>>>>>> c914ae8e
<|MERGE_RESOLUTION|>--- conflicted
+++ resolved
@@ -43,18 +43,7 @@
                     if start_anyway.lower() != "y":
                         print(f"Unsupported version for service {service_version_requirement.service}, exiting...")
                         exit(1)
-
-<<<<<<< HEAD
+                        
         from posthog.special_migrations.setup import setup_special_migrations
 
-        setup_special_migrations()
-
-
-@receiver(connection_created)
-def on_db_connection_ready(sender, connection, **kwargs):
-    from posthog.management.query_logging import execute_pg_query_with_logging
-
-    connection.execute_wrappers.append(execute_pg_query_with_logging)
-=======
-        init_special_migrations()
->>>>>>> c914ae8e
+        setup_special_migrations()