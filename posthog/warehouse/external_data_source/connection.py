--- conflicted
+++ resolved
@@ -39,7 +39,6 @@
     )
 
 
-<<<<<<< HEAD
 def get_active_connection_streams_by_id(connection_id: str):
     connection_streams = get_connection_by_id(connection_id)["configurations"]["streams"]
     return connection_streams
@@ -49,7 +48,8 @@
     connection_id_url = f"{AIRBYTE_CONNECTION_URL}/{connection_id}"
     response = send_request(connection_id_url, method="GET")
     return response
-=======
+
+
 def activate_connection_by_id(connection_id: str):
     update_connection_status_by_id(connection_id, "active")
 
@@ -64,7 +64,6 @@
     payload = {"status": status}
 
     send_request(connection_id_url, method="PATCH", payload=payload)
->>>>>>> 49248d03
 
 
 def update_connection_stream(connection_id: str):
