import inspect
import json
from typing import Any, Dict, Optional

from rest_framework import request

from posthog.hogql.context import HogQLContext
from posthog.models.filters.mixins.common import BaseParamMixin
from posthog.models.utils import sane_repr
from posthog.utils import encode_get_request_params
from rest_framework.exceptions import ValidationError

from posthog.constants import PROPERTIES


class BaseFilter(BaseParamMixin):
    _data: Dict
    kwargs: Dict
    hogql_context: HogQLContext

    def __init__(
        self,
        data: Optional[Dict[str, Any]] = None,
        request: Optional[request.Request] = None,
        **kwargs,
    ) -> None:
        if request:
            properties = {}
            if request.GET.get(PROPERTIES):
                try:
                    properties = json.loads(request.GET[PROPERTIES])
                except json.decoder.JSONDecodeError:
                    raise ValidationError("Properties are unparsable!")
            elif request.data and request.data.get(PROPERTIES):
                properties = request.data[PROPERTIES]

            data = {**request.GET.dict(), **request.data, **(data if data else {}), **({PROPERTIES: properties})}
        elif data is None:
            raise ValueError("You need to define either a data dict or a request")

        self._data = data
        self.kwargs = kwargs
        self.team = kwargs.get("team", None)

        # Set the HogQL context for the request
        self.hogql_context = self.kwargs.get(
            "hogql_context", HogQLContext(within_non_hogql_query=True, team_id=self.team.pk if self.team else None)
        )
        if self.team:
            self.hogql_context.person_on_events_mode = self.team.person_on_events_mode

<<<<<<< HEAD
        if "team" in kwargs and hasattr(self, "simplify") and not getattr(self, "is_simplified", False):
            simplified_filter = self.simplify(kwargs["team"])
=======
        if self.team and hasattr(self, "simplify") and not getattr(self, "is_simplified", False):
            simplified_filter = self.simplify(self.team)  # type: ignore
>>>>>>> 028fa2b6
            self._data = simplified_filter._data

    def to_dict(self) -> Dict[str, Any]:
        ret = {}

        for _, func in inspect.getmembers(self, inspect.ismethod):
            if hasattr(func, "include_dict"):  # provided by @include_dict decorator
                ret.update(func())

        return ret

    def to_params(self) -> Dict[str, str]:
        return encode_get_request_params(data=self.to_dict())

    def toJSON(self):
        return json.dumps(self.to_dict(), default=lambda o: o.__dict__, sort_keys=True, indent=4)

    def shallow_clone(self, overrides: Dict[str, Any]):
        "Clone the filter's data while sharing the HogQL context"
        # TRICKY: We assume the request is not necessary for the clone, this makes mypy happy
        return type(self)(
            data={**self._data, **overrides}, request=None, **{**self.kwargs, "hogql_context": self.hogql_context}
        )

    def query_tags(self) -> Dict[str, Any]:
        ret = {}

        for _, func in inspect.getmembers(self, inspect.ismethod):
            if hasattr(func, "include_query_tags"):  # provided by @include_query_tags decorator
                ret.update(func())

        return ret

    __repr__ = sane_repr("_data", "kwargs", include_id=False)<|MERGE_RESOLUTION|>--- conflicted
+++ resolved
@@ -49,13 +49,8 @@
         if self.team:
             self.hogql_context.person_on_events_mode = self.team.person_on_events_mode
 
-<<<<<<< HEAD
-        if "team" in kwargs and hasattr(self, "simplify") and not getattr(self, "is_simplified", False):
-            simplified_filter = self.simplify(kwargs["team"])
-=======
         if self.team and hasattr(self, "simplify") and not getattr(self, "is_simplified", False):
             simplified_filter = self.simplify(self.team)  # type: ignore
->>>>>>> 028fa2b6
             self._data = simplified_filter._data
 
     def to_dict(self) -> Dict[str, Any]:
