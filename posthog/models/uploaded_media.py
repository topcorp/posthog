from typing import Optional

import structlog
from django.conf import settings
from django.db import models
from posthog.exceptions_capture import capture_exception

from posthog.models.team import Team
from posthog.models.user import User
from posthog.models.utils import UUIDModel, RootTeamMixin
from posthog.storage import object_storage
from posthog.storage.object_storage import ObjectStorageError
from posthog.models.utils import RootTeamMixin
from posthog.utils import absolute_uri

logger = structlog.get_logger(__name__)


class ObjectStorageUnavailable(Exception):
    pass


<<<<<<< HEAD
class UploadedMedia(RootTeamMixin, UUIDModel):
=======
class UploadedMedia(UUIDModel, RootTeamMixin):
>>>>>>> ff9fa089
    team = models.ForeignKey("Team", on_delete=models.CASCADE)
    project = models.ForeignKey("Project", on_delete=models.CASCADE, null=True, blank=True)
    created_at = models.DateTimeField(auto_now_add=True, blank=True)
    created_by = models.ForeignKey("User", on_delete=models.SET_NULL, null=True, blank=True)

    # path in object storage or some other location identifier for the asset
    # 1000 characters would hold a 20 UUID forward slash separated path with space to spare
    media_location = models.TextField(null=True, blank=True, max_length=1000)
    content_type = models.TextField(null=True, blank=True, max_length=100)
    file_name = models.TextField(null=True, blank=True, max_length=1000)

    def get_absolute_url(self) -> str:
        return absolute_uri(f"/uploaded_media/{self.id}")

    @classmethod
    def save_content(
        cls,
        team: Team,
        created_by: User,
        file_name: str,
        content_type: str,
        content: bytes,
    ) -> Optional["UploadedMedia"]:
        try:
            media = UploadedMedia.objects.create(
                team=team,
                created_by=created_by,
                file_name=file_name,
                content_type=content_type,
            )
            if settings.OBJECT_STORAGE_ENABLED:
                save_content_to_object_storage(media, content)
            else:
                logger.error(
                    "uploaded_media.upload_attempted_without_object_storage_configured",
                    file_name=file_name,
                    team=team.pk,
                )
                raise ObjectStorageUnavailable()
            return media
        except ObjectStorageError as ose:
            capture_exception(ose)
            logger.error(
                "uploaded_media.object-storage-error",
                file_name=file_name,
                team=team.pk,
                exception=ose,
                exc_info=True,
            )
            return None


def save_content_to_object_storage(uploaded_media: UploadedMedia, content: bytes) -> None:
    path_parts: list[str] = [
        settings.OBJECT_STORAGE_MEDIA_UPLOADS_FOLDER,
        f"team-{uploaded_media.team.pk}",
        f"media-{uploaded_media.pk}",
    ]
    object_path = "/".join(path_parts)
    object_storage.write(object_path, content)
    uploaded_media.media_location = object_path
    uploaded_media.save(update_fields=["media_location"])<|MERGE_RESOLUTION|>--- conflicted
+++ resolved
@@ -10,7 +10,6 @@
 from posthog.models.utils import UUIDModel, RootTeamMixin
 from posthog.storage import object_storage
 from posthog.storage.object_storage import ObjectStorageError
-from posthog.models.utils import RootTeamMixin
 from posthog.utils import absolute_uri
 
 logger = structlog.get_logger(__name__)
@@ -20,11 +19,7 @@
     pass
 
 
-<<<<<<< HEAD
-class UploadedMedia(RootTeamMixin, UUIDModel):
-=======
 class UploadedMedia(UUIDModel, RootTeamMixin):
->>>>>>> ff9fa089
     team = models.ForeignKey("Team", on_delete=models.CASCADE)
     project = models.ForeignKey("Project", on_delete=models.CASCADE, null=True, blank=True)
     created_at = models.DateTimeField(auto_now_add=True, blank=True)
