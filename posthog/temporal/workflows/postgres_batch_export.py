import asyncio
import collections.abc
import contextlib
import datetime as dt
import json
from dataclasses import dataclass

import psycopg2
import psycopg2.extensions
from django.conf import settings
from psycopg2 import sql
from temporalio import activity, workflow
from temporalio.common import RetryPolicy

from posthog.batch_exports.service import PostgresBatchExportInputs
from posthog.temporal.workflows.base import PostHogWorkflow
from posthog.temporal.workflows.batch_exports import (
    BYTES_EXPORTED,
    ROWS_EXPORTED,
    BatchExportTemporaryFile,
    CreateBatchExportRunInputs,
    UpdateBatchExportRunStatusInputs,
    create_export_run,
    execute_batch_export_insert_activity,
    get_data_interval,
    get_results_iterator,
    get_rows_count,
    ROWS_EXPORTED,
    BYTES_EXPORTED,
)
from posthog.temporal.workflows.clickhouse import get_client
from posthog.temporal.workflows.logger import bind_batch_exports_logger


@contextlib.contextmanager
def postgres_connection(inputs) -> collections.abc.Iterator[psycopg2.extensions.connection]:
    """Manage a Postgres connection."""
    connection = psycopg2.connect(
        user=inputs.user,
        password=inputs.password,
        database=inputs.database,
        host=inputs.host,
        port=inputs.port,
        # The 'hasSelfSignedCert' parameter in the postgres-plugin was provided mainly
        # for users of Heroku and RDS. It was used to set 'rejectUnauthorized' to false if a self-signed cert was used.
        # Mapping this to sslmode is not straight-forward, but going by Heroku's recommendation (see below) we should use 'disable'.
        # Reference: https://devcenter.heroku.com/articles/connecting-heroku-postgres#connecting-in-node-js
        sslmode="disable" if inputs.has_self_signed_cert is True else "prefer",
    )

    try:
        yield connection
    except Exception:
        connection.rollback()
        raise
    else:
        connection.commit()
    finally:
        connection.close()


async def copy_tsv_to_postgres(
    tsv_file,
    postgres_connection: psycopg2.extensions.connection,
    schema: str,
    table_name: str,
    schema_columns: list[str],
):
    """Execute a COPY FROM query with given connection to copy contents of tsv_file.

    Arguments:
        tsv_file: A file-like object to interpret as TSV to copy its contents.
        postgres_connection: A connection to Postgres as setup by psycopg2.
        schema: An existing schema where to create the table.
        table_name: The name of the table to create.
        schema_columns: A list of column names.
    """
    tsv_file.seek(0)

    with postgres_connection.cursor() as cursor:
        if schema:
            cursor.execute(sql.SQL("SET search_path TO {schema}").format(schema=sql.Identifier(schema)))
        await asyncio.to_thread(
            cursor.copy_from,
            tsv_file,
            table_name,
            null="",
            columns=schema_columns,
        )


Field = tuple[str, str]
Fields = collections.abc.Iterable[Field]


def create_table_in_postgres(
    postgres_connection: psycopg2.extensions.connection, schema: str | None, table_name: str, fields: Fields
) -> None:
    """Create a table in a Postgres database if it doesn't exist already.

    Arguments:
        postgres_connection: A connection to Postgres as setup by psycopg2.
        schema: An existing schema where to create the table.
        table_name: The name of the table to create.
        fields: An iterable of (name, type) tuples representing the fields of the table.
    """
    if schema:
        table_identifier = sql.Identifier(schema, table_name)
    else:
        table_identifier = sql.Identifier(table_name)

    with postgres_connection.cursor() as cursor:
        cursor.execute(
            sql.SQL(
                """
                CREATE TABLE IF NOT EXISTS {table} (
                    {fields}
                )
                """
            ).format(
                table=table_identifier,
                fields=sql.SQL(",").join(
                    sql.SQL("{field} {type}").format(field=sql.Identifier(field), type=sql.SQL(field_type))
                    for field, field_type in fields
                ),
            )
        )


@dataclass
class PostgresInsertInputs:
    """Inputs for Postgres insert activity."""

    team_id: int
    user: str
    password: str
    host: str
    database: str
    table_name: str
    data_interval_start: str
    data_interval_end: str
    has_self_signed_cert: bool = False
    schema: str = "public"
    port: int = 5432
    exclude_events: list[str] | None = None
    include_events: list[str] | None = None


@activity.defn
async def insert_into_postgres_activity(inputs: PostgresInsertInputs):
    """Activity streams data from ClickHouse to Postgres."""
    logger = await bind_batch_exports_logger(team_id=inputs.team_id, destination="PostgreSQL")
    logger.info(
        "Exporting batch %s - %s",
        inputs.data_interval_start,
        inputs.data_interval_end,
    )

    async with get_client() as client:
        if not await client.is_alive():
            raise ConnectionError("Cannot establish connection to ClickHouse")

        count = await get_rows_count(
            client=client,
            team_id=inputs.team_id,
            interval_start=inputs.data_interval_start,
            interval_end=inputs.data_interval_end,
            exclude_events=inputs.exclude_events,
            include_events=inputs.include_events,
        )

        if count == 0:
            logger.info(
                "Nothing to export in batch %s - %s",
                inputs.data_interval_start,
                inputs.data_interval_end,
            )
            return

        logger.info("BatchExporting %s rows", count)

        results_iterator = get_results_iterator(
            client=client,
            team_id=inputs.team_id,
            interval_start=inputs.data_interval_start,
            interval_end=inputs.data_interval_end,
            exclude_events=inputs.exclude_events,
            include_events=inputs.include_events,
        )
        with postgres_connection(inputs) as connection:
            create_table_in_postgres(
                connection,
                schema=inputs.schema,
                table_name=inputs.table_name,
                fields=[
                    ("uuid", "VARCHAR(200)"),
                    ("event", "VARCHAR(200)"),
                    ("properties", "JSONB"),
                    ("elements", "JSONB"),
                    ("set", "JSONB"),
                    ("set_once", "JSONB"),
                    ("distinct_id", "VARCHAR(200)"),
                    ("team_id", "INTEGER"),
                    ("ip", "VARCHAR(200)"),
                    ("site_url", "VARCHAR(200)"),
                    ("timestamp", "TIMESTAMP WITH TIME ZONE"),
                ],
            )

        schema_columns = [
            "uuid",
            "event",
            "properties",
            "elements",
            "set",
            "set_once",
            "distinct_id",
            "team_id",
            "ip",
            "site_url",
            "timestamp",
        ]
        json_columns = ("properties", "elements", "set", "set_once")

        with BatchExportTemporaryFile() as pg_file:
            with postgres_connection(inputs) as connection:
<<<<<<< HEAD

                def flush_to_postgres():
                    logger.info(
                        "Copying %s records of size %s bytes to Postgres",
                        pg_file.records_since_last_reset,
                        pg_file.bytes_since_last_reset,
                    )
                    copy_tsv_to_postgres(
                        pg_file,
                        connection,
                        inputs.schema,
                        inputs.table_name,
                        schema_columns,
                    )
                    ROWS_EXPORTED.labels(destination="postgres").inc(pg_file.records_since_last_reset)
                    BYTES_EXPORTED.labels(destination="postgres").inc(pg_file.bytes_since_last_reset)

                for result in results_iterator:
                    row = {
                        key: json.dumps(result[key]) if key in json_columns and result[key] is not None else result[key]
                        for key in schema_columns
                    }
                    pg_file.write_records_to_tsv([row], fieldnames=schema_columns)

                    if pg_file.tell() > settings.BATCH_EXPORT_POSTGRES_UPLOAD_CHUNK_SIZE_BYTES:
                        flush_to_postgres()
                        pg_file.reset()

                if pg_file.tell() > 0:
                    flush_to_postgres()
=======

                async def flush_to_postgres():
                    logger.debug(
                        "Copying %s records of size %s bytes",
                        pg_file.records_since_last_reset,
                        pg_file.bytes_since_last_reset,
                    )
                    await copy_tsv_to_postgres(
                        pg_file,
                        connection,
                        inputs.schema,
                        inputs.table_name,
                        schema_columns,
                    )
                    ROWS_EXPORTED.labels(destination="postgres").inc(pg_file.records_since_last_reset)
                    BYTES_EXPORTED.labels(destination="postgres").inc(pg_file.bytes_since_last_reset)

                for result in results_iterator:
                    row = {
                        key: json.dumps(result[key]) if key in json_columns and result[key] is not None else result[key]
                        for key in schema_columns
                    }
                    pg_file.write_records_to_tsv([row], fieldnames=schema_columns)

                    if pg_file.tell() > settings.BATCH_EXPORT_POSTGRES_UPLOAD_CHUNK_SIZE_BYTES:
                        await flush_to_postgres()
                        pg_file.reset()

                if pg_file.tell() > 0:
                    await flush_to_postgres()
>>>>>>> 9aeacbc5


@workflow.defn(name="postgres-export")
class PostgresBatchExportWorkflow(PostHogWorkflow):
    """A Temporal Workflow to export ClickHouse data into Postgres.

    This Workflow is intended to be executed both manually and by a Temporal
    Schedule. When ran by a schedule, `data_interval_end` should be set to
    `None` so that we will fetch the end of the interval from the Temporal
    search attribute `TemporalScheduledStartTime`.
    """

    @staticmethod
    def parse_inputs(inputs: list[str]) -> PostgresBatchExportInputs:
        """Parse inputs from the management command CLI."""
        loaded = json.loads(inputs[0])
        return PostgresBatchExportInputs(**loaded)

    @workflow.run
    async def run(self, inputs: PostgresBatchExportInputs):
        """Workflow implementation to export data to Postgres."""
        logger = await bind_batch_exports_logger(team_id=inputs.team_id, destination="PostgreSQL")
        data_interval_start, data_interval_end = get_data_interval(inputs.interval, inputs.data_interval_end)
        logger.info(
            "Starting Postgres export batch %s - %s",
            data_interval_start,
            data_interval_end,
        )

        create_export_run_inputs = CreateBatchExportRunInputs(
            team_id=inputs.team_id,
            batch_export_id=inputs.batch_export_id,
            data_interval_start=data_interval_start.isoformat(),
            data_interval_end=data_interval_end.isoformat(),
        )
        run_id = await workflow.execute_activity(
            create_export_run,
            create_export_run_inputs,
            start_to_close_timeout=dt.timedelta(minutes=5),
            retry_policy=RetryPolicy(
                initial_interval=dt.timedelta(seconds=10),
                maximum_interval=dt.timedelta(seconds=60),
                maximum_attempts=0,
                non_retryable_error_types=["NotNullViolation", "IntegrityError"],
            ),
        )

        update_inputs = UpdateBatchExportRunStatusInputs(id=run_id, status="Completed")

        insert_inputs = PostgresInsertInputs(
            team_id=inputs.team_id,
            user=inputs.user,
            password=inputs.password,
            host=inputs.host,
            port=inputs.port,
            database=inputs.database,
            schema=inputs.schema,
            table_name=inputs.table_name,
            has_self_signed_cert=inputs.has_self_signed_cert,
            data_interval_start=data_interval_start.isoformat(),
            data_interval_end=data_interval_end.isoformat(),
            exclude_events=inputs.exclude_events,
            include_events=inputs.include_events,
        )

        await execute_batch_export_insert_activity(
            insert_into_postgres_activity,
            insert_inputs,
            non_retryable_error_types=[
                # Raised on errors that are related to database operation.
                # For example: unexpected disconnect, database or other object not found.
                "OperationalError"
                # The schema name provided is invalid (usually because it doesn't exist).
                "InvalidSchemaName"
                # Missing permissions to, e.g., insert into table.
                "InsufficientPrivilege"
            ],
            update_inputs=update_inputs,
            # Disable heartbeat timeout until we add heartbeat support.
            heartbeat_timeout_seconds=None,
        )<|MERGE_RESOLUTION|>--- conflicted
+++ resolved
@@ -25,8 +25,6 @@
     get_data_interval,
     get_results_iterator,
     get_rows_count,
-    ROWS_EXPORTED,
-    BYTES_EXPORTED,
 )
 from posthog.temporal.workflows.clickhouse import get_client
 from posthog.temporal.workflows.logger import bind_batch_exports_logger
@@ -224,38 +222,6 @@
 
         with BatchExportTemporaryFile() as pg_file:
             with postgres_connection(inputs) as connection:
-<<<<<<< HEAD
-
-                def flush_to_postgres():
-                    logger.info(
-                        "Copying %s records of size %s bytes to Postgres",
-                        pg_file.records_since_last_reset,
-                        pg_file.bytes_since_last_reset,
-                    )
-                    copy_tsv_to_postgres(
-                        pg_file,
-                        connection,
-                        inputs.schema,
-                        inputs.table_name,
-                        schema_columns,
-                    )
-                    ROWS_EXPORTED.labels(destination="postgres").inc(pg_file.records_since_last_reset)
-                    BYTES_EXPORTED.labels(destination="postgres").inc(pg_file.bytes_since_last_reset)
-
-                for result in results_iterator:
-                    row = {
-                        key: json.dumps(result[key]) if key in json_columns and result[key] is not None else result[key]
-                        for key in schema_columns
-                    }
-                    pg_file.write_records_to_tsv([row], fieldnames=schema_columns)
-
-                    if pg_file.tell() > settings.BATCH_EXPORT_POSTGRES_UPLOAD_CHUNK_SIZE_BYTES:
-                        flush_to_postgres()
-                        pg_file.reset()
-
-                if pg_file.tell() > 0:
-                    flush_to_postgres()
-=======
 
                 async def flush_to_postgres():
                     logger.debug(
@@ -286,7 +252,6 @@
 
                 if pg_file.tell() > 0:
                     await flush_to_postgres()
->>>>>>> 9aeacbc5
 
 
 @workflow.defn(name="postgres-export")
